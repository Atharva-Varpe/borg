--- conflicted
+++ resolved
@@ -505,15 +505,9 @@
     def iter_objects(self, segment, include_data=False):
         fd = self.get_fd(segment)
         fd.seek(0)
-<<<<<<< HEAD
-        if fd.read(8) != MAGIC:
+        if fd.read(MAGIC_LEN) != MAGIC:
             raise IntegrityError('Invalid segment magic')
-        offset = 8
-=======
-        if fd.read(MAGIC_LEN) != MAGIC:
-            raise IntegrityError('Invalid segment header')
         offset = MAGIC_LEN
->>>>>>> 2944bbe6
         header = fd.read(self.header_fmt.size)
         while header:
             try:
