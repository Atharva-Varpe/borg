from .support import argparse  # see support/__init__.py docstring
                               # DEPRECATED - remove after requiring py 3.4

from binascii import hexlify
from datetime import datetime
from hashlib import sha256
from operator import attrgetter
import functools
import inspect
import io
import os
import signal
import stat
import sys
import textwrap
import traceback

from . import __version__
from .helpers import Error, location_validator, format_time, format_file_size, \
    format_file_mode, ExcludePattern, IncludePattern, exclude_path, adjust_patterns, to_localtime, timestamp, \
    get_cache_dir, get_keys_dir, prune_within, prune_split, unhexlify, \
    Manifest, remove_surrogates, update_excludes, format_archive, check_extension_modules, Statistics, \
    dir_is_tagged, bigint_to_int, ChunkerParams, CompressionSpec, is_slow_msgpack, yes, sysinfo, \
    EXIT_SUCCESS, EXIT_WARNING, EXIT_ERROR
from .logger import create_logger, setup_logging
logger = create_logger()
from .compress import Compressor, COMPR_BUFFER
from .upgrader import AtticRepositoryUpgrader
from .repository import Repository
from .cache import Cache
from .key import key_creator
from .archive import Archive, ArchiveChecker, CHUNKER_PARAMS
from .remote import RepositoryServer, RemoteRepository

has_lchflags = hasattr(os, 'lchflags')

# default umask, overriden by --umask, defaults to read/write only for owner
UMASK_DEFAULT = 0o077


class ToggleAction(argparse.Action):
    """argparse action to handle "toggle" flags easily

    toggle flags are in the form of ``--foo``, ``--no-foo``.

    the ``--no-foo`` argument still needs to be passed to the
    ``add_argument()`` call, but it simplifies the ``--no``
    detection.
    """
    def __call__(self, parser, ns, values, option):
        """set the given flag to true unless ``--no`` is passed"""
        setattr(ns, self.dest, not option.startswith('--no-'))


class Archiver:

    def __init__(self, lock_wait=None):
        self.exit_code = EXIT_SUCCESS
        self.lock_wait = lock_wait

    def open_repository(self, args, create=False, exclusive=False, lock=True):
        location = args.location  # note: 'location' must be always present in args
        if location.proto == 'ssh':
            repository = RemoteRepository(location, create=create, lock_wait=self.lock_wait, lock=lock, args=args)
        else:
            repository = Repository(location.path, create=create, exclusive=exclusive, lock_wait=self.lock_wait, lock=lock)
        repository._location = location
        return repository

    def print_error(self, msg, *args):
        msg = args and msg % args or msg
        self.exit_code = EXIT_ERROR
        logger.error(msg)

    def print_warning(self, msg, *args):
        msg = args and msg % args or msg
        self.exit_code = EXIT_WARNING  # we do not terminate here, so it is a warning
        logger.warning(msg)

    def print_file_status(self, status, path):
        if self.output_filter is None or status in self.output_filter:
            logger.info("%1s %s", status, remove_surrogates(path))

    def do_serve(self, args):
        """Start in server mode. This command is usually not used manually.
        """
        return RepositoryServer(restrict_to_paths=args.restrict_to_paths).serve()

    def do_init(self, args):
        """Initialize an empty repository"""
        logger.info('Initializing repository at "%s"' % args.location.canonical_path())
        repository = self.open_repository(args, create=True, exclusive=True)
        key = key_creator(repository, args)
        manifest = Manifest(key, repository)
        manifest.key = key
        manifest.write()
        repository.commit()
        Cache(repository, key, manifest, warn_if_unencrypted=False)
        return self.exit_code

    def do_check(self, args):
        """Check repository consistency"""
        repository = self.open_repository(args, exclusive=args.repair)
        if args.repair:
            msg = ("'check --repair' is an experimental feature that might result in data loss." +
                   "\n" +
                   "Type 'YES' if you understand this and want to continue: ")
            if not yes(msg, false_msg="Aborting.", default_notty=False,
                       env_var_override='BORG_CHECK_I_KNOW_WHAT_I_AM_DOING', truish=('YES', )):
                return EXIT_ERROR
        if not args.archives_only:
            if not repository.check(repair=args.repair, save_space=args.save_space):
                return EXIT_WARNING
        if not args.repo_only and not ArchiveChecker().check(
<<<<<<< HEAD
                repository, repair=args.repair, archive=args.location.archive,
                last=args.last, save_space=args.save_space):
=======
                repository, repair=args.repair, archive=args.repository.archive,
                last=args.last, prefix=args.prefix, save_space=args.save_space):
>>>>>>> 3fd6e75e
            return EXIT_WARNING
        return EXIT_SUCCESS

    def do_change_passphrase(self, args):
        """Change repository key file passphrase"""
        repository = self.open_repository(args)
        manifest, key = Manifest.load(repository)
        key.change_passphrase()
        return EXIT_SUCCESS

    def do_create(self, args):
        """Create new archive"""
        self.output_filter = args.output_filter
        dry_run = args.dry_run
        t0 = datetime.now()
        if not dry_run:
            repository = self.open_repository(args, exclusive=True)
            manifest, key = Manifest.load(repository)
            compr_args = dict(buffer=COMPR_BUFFER)
            compr_args.update(args.compression)
            key.compressor = Compressor(**compr_args)
            cache = Cache(repository, key, manifest, do_files=args.cache_files, lock_wait=self.lock_wait)
            archive = Archive(repository, key, manifest, args.location.archive, cache=cache,
                              create=True, checkpoint_interval=args.checkpoint_interval,
                              numeric_owner=args.numeric_owner, progress=args.progress,
                              chunker_params=args.chunker_params, start=t0)
        else:
            archive = cache = None
        # Add cache dir to inode_skip list
        skip_inodes = set()
        try:
            st = os.stat(get_cache_dir())
            skip_inodes.add((st.st_ino, st.st_dev))
        except IOError:
            pass
        # Add local repository dir to inode_skip list
        if not args.location.host:
            try:
                st = os.stat(args.location.path)
                skip_inodes.add((st.st_ino, st.st_dev))
            except IOError:
                pass
        for path in args.paths:
            if path == '-':  # stdin
                path = 'stdin'
                if not dry_run:
                    try:
                        status = archive.process_stdin(path, cache)
                    except IOError as e:
                        status = 'E'
                        self.print_warning('%s: %s', path, e)
                else:
                    status = '-'
                self.print_file_status(status, path)
                continue
            path = os.path.normpath(path)
            if args.one_file_system:
                try:
                    restrict_dev = os.lstat(path).st_dev
                except OSError as e:
                    self.print_warning('%s: %s', path, e)
                    continue
            else:
                restrict_dev = None
            self._process(archive, cache, args.excludes, args.exclude_caches, args.exclude_if_present,
                          args.keep_tag_files, skip_inodes, path, restrict_dev,
                          read_special=args.read_special, dry_run=dry_run)
        if not dry_run:
            archive.save(timestamp=args.timestamp)
            if args.progress:
                archive.stats.show_progress(final=True)
            if args.stats:
                archive.end = datetime.now()
                print('-' * 78)
                print(str(archive))
                print()
                print(str(archive.stats))
                print(str(cache))
                print('-' * 78)
        return self.exit_code

    def _process(self, archive, cache, excludes, exclude_caches, exclude_if_present,
                 keep_tag_files, skip_inodes, path, restrict_dev,
                 read_special=False, dry_run=False):
        if exclude_path(path, excludes):
            return
        try:
            st = os.lstat(path)
        except OSError as e:
            self.print_warning('%s: %s', path, e)
            return
        if (st.st_ino, st.st_dev) in skip_inodes:
            return
        # Entering a new filesystem?
        if restrict_dev and st.st_dev != restrict_dev:
            return
        status = None
        # Ignore if nodump flag is set
        if has_lchflags and (st.st_flags & stat.UF_NODUMP):
            return
        if (stat.S_ISREG(st.st_mode) or
            read_special and not stat.S_ISDIR(st.st_mode)):
            if not dry_run:
                try:
                    status = archive.process_file(path, st, cache)
                except IOError as e:
                    status = 'E'
                    self.print_warning('%s: %s', path, e)
        elif stat.S_ISDIR(st.st_mode):
            tag_paths = dir_is_tagged(path, exclude_caches, exclude_if_present)
            if tag_paths:
                if keep_tag_files:
                    archive.process_dir(path, st)
                    for tag_path in tag_paths:
                        self._process(archive, cache, excludes, exclude_caches, exclude_if_present,
                                      keep_tag_files, skip_inodes, tag_path, restrict_dev,
                                      read_special=read_special, dry_run=dry_run)
                return
            if not dry_run:
                status = archive.process_dir(path, st)
            try:
                entries = os.listdir(path)
            except OSError as e:
                status = 'E'
                self.print_warning('%s: %s', path, e)
            else:
                for filename in sorted(entries):
                    entry_path = os.path.normpath(os.path.join(path, filename))
                    self._process(archive, cache, excludes, exclude_caches, exclude_if_present,
                                  keep_tag_files, skip_inodes, entry_path, restrict_dev,
                                  read_special=read_special, dry_run=dry_run)
        elif stat.S_ISLNK(st.st_mode):
            if not dry_run:
                status = archive.process_symlink(path, st)
        elif stat.S_ISFIFO(st.st_mode):
            if not dry_run:
                status = archive.process_fifo(path, st)
        elif stat.S_ISCHR(st.st_mode) or stat.S_ISBLK(st.st_mode):
            if not dry_run:
                status = archive.process_dev(path, st)
        elif stat.S_ISSOCK(st.st_mode):
            # Ignore unix sockets
            return
        else:
            self.print_warning('Unknown file type: %s', path)
            return
        # Status output
        if status is None:
            if not dry_run:
                status = '?'  # need to add a status code somewhere
            else:
                status = '-'  # dry run, item was not backed up
        self.print_file_status(status, path)

    def do_extract(self, args):
        """Extract archive contents"""
        # be restrictive when restoring files, restore permissions later
        if sys.getfilesystemencoding() == 'ascii':
            logger.warning('Warning: File system encoding is "ascii", extracting non-ascii filenames will not be supported.')
            if sys.platform.startswith(('linux', 'freebsd', 'netbsd', 'openbsd', 'darwin', )):
                logger.warning('Hint: You likely need to fix your locale setup. E.g. install locales and use: LANG=en_US.UTF-8')
        repository = self.open_repository(args)
        manifest, key = Manifest.load(repository)
        archive = Archive(repository, key, manifest, args.location.archive,
                          numeric_owner=args.numeric_owner)
        patterns = adjust_patterns(args.paths, args.excludes)
        dry_run = args.dry_run
        stdout = args.stdout
        sparse = args.sparse
        strip_components = args.strip_components
        dirs = []
        for item in archive.iter_items(lambda item: not exclude_path(item[b'path'], patterns), preload=True):
            orig_path = item[b'path']
            if strip_components:
                item[b'path'] = os.sep.join(orig_path.split(os.sep)[strip_components:])
                if not item[b'path']:
                    continue
            if not args.dry_run:
                while dirs and not item[b'path'].startswith(dirs[-1][b'path']):
                    archive.extract_item(dirs.pop(-1), stdout=stdout)
            logger.info(remove_surrogates(orig_path))
            try:
                if dry_run:
                    archive.extract_item(item, dry_run=True)
                else:
                    if stat.S_ISDIR(item[b'mode']):
                        dirs.append(item)
                        archive.extract_item(item, restore_attrs=False)
                    else:
                        archive.extract_item(item, stdout=stdout, sparse=sparse)
            except IOError as e:
                self.print_warning('%s: %s', remove_surrogates(orig_path), e)

        if not args.dry_run:
            while dirs:
                archive.extract_item(dirs.pop(-1))
        for pattern in (patterns or []):
            if isinstance(pattern, IncludePattern) and  pattern.match_count == 0:
                self.print_warning("Include pattern '%s' never matched.", pattern)
        return self.exit_code

    def do_rename(self, args):
        """Rename an existing archive"""
        repository = self.open_repository(args, exclusive=True)
        manifest, key = Manifest.load(repository)
        cache = Cache(repository, key, manifest, lock_wait=self.lock_wait)
        archive = Archive(repository, key, manifest, args.location.archive, cache=cache)
        archive.rename(args.name)
        manifest.write()
        repository.commit()
        cache.commit()
        return self.exit_code

    def do_delete(self, args):
        """Delete an existing repository or archive"""
        repository = self.open_repository(args, exclusive=True)
        manifest, key = Manifest.load(repository)
        cache = Cache(repository, key, manifest, do_files=args.cache_files, lock_wait=self.lock_wait)
        if args.location.archive:
            archive = Archive(repository, key, manifest, args.location.archive, cache=cache)
            stats = Statistics()
            archive.delete(stats)
            manifest.write()
            repository.commit(save_space=args.save_space)
            cache.commit()
            if args.stats:
                logger.info(stats.summary.format(label='Deleted data:', stats=stats))
                logger.info(str(cache))
        else:
            if not args.cache_only:
                msg = []
                msg.append("You requested to completely DELETE the repository *including* all archives it contains:")
                for archive_info in manifest.list_archive_infos(sort_by='ts'):
                    msg.append(format_archive(archive_info))
                msg.append("Type 'YES' if you understand this and want to continue: ")
                msg = '\n'.join(msg)
                if not yes(msg, false_msg="Aborting.", default_notty=False,
                           env_var_override='BORG_CHECK_I_KNOW_WHAT_I_AM_DOING', truish=('YES', )):
                    self.exit_code = EXIT_ERROR
                    return self.exit_code
                repository.destroy()
                logger.info("Repository deleted.")
            cache.destroy()
            logger.info("Cache deleted.")
        return self.exit_code

    def do_mount(self, args):
        """Mount archive or an entire repository as a FUSE fileystem"""
        try:
            from .fuse import FuseOperations
        except ImportError as e:
            self.print_error('Loading fuse support failed [ImportError: %s]' % str(e))
            return self.exit_code

        if not os.path.isdir(args.mountpoint) or not os.access(args.mountpoint, os.R_OK | os.W_OK | os.X_OK):
            self.print_error('%s: Mountpoint must be a writable directory' % args.mountpoint)
            return self.exit_code

        repository = self.open_repository(args)
        try:
            manifest, key = Manifest.load(repository)
            if args.location.archive:
                archive = Archive(repository, key, manifest, args.location.archive)
            else:
                archive = None
            operations = FuseOperations(key, repository, manifest, archive)
            logger.info("Mounting filesystem")
            try:
                operations.mount(args.mountpoint, args.options, args.foreground)
            except RuntimeError:
                # Relevant error message already printed to stderr by fuse
                self.exit_code = EXIT_ERROR
        finally:
            repository.close()
        return self.exit_code

    def do_list(self, args):
        """List archive or repository contents"""
        repository = self.open_repository(args)
        manifest, key = Manifest.load(repository)
        if args.location.archive:
            archive = Archive(repository, key, manifest, args.location.archive)
            if args.short:
                for item in archive.iter_items():
                    print(remove_surrogates(item[b'path']))
            else:
                tmap = {1: 'p', 2: 'c', 4: 'd', 6: 'b', 0o10: '-', 0o12: 'l', 0o14: 's'}
                for item in archive.iter_items():
                    type = tmap.get(item[b'mode'] // 4096, '?')
                    mode = format_file_mode(item[b'mode'])
                    size = 0
                    if type == '-':
                        try:
                            size = sum(size for _, size, _ in item[b'chunks'])
                        except KeyError:
                            pass
                    try:
                        mtime = datetime.fromtimestamp(bigint_to_int(item[b'mtime']) / 1e9)
                    except ValueError:
                        # likely a broken mtime and datetime did not want to go beyond year 9999
                        mtime = datetime(9999, 12, 31, 23, 59, 59)
                    if b'source' in item:
                        if type == 'l':
                            extra = ' -> %s' % item[b'source']
                        else:
                            type = 'h'
                            extra = ' link to %s' % item[b'source']
                    else:
                        extra = ''
                    print('%s%s %-6s %-6s %8d %s %s%s' % (
                        type, mode, item[b'user'] or item[b'uid'],
                        item[b'group'] or item[b'gid'], size, format_time(mtime),
                        remove_surrogates(item[b'path']), extra))
        else:
            for archive_info in manifest.list_archive_infos(sort_by='ts'):
                if args.prefix and not archive_info.name.startswith(args.prefix):
                    continue
                print(format_archive(archive_info))
        return self.exit_code

    def do_info(self, args):
        """Show archive details such as disk space used"""
        repository = self.open_repository(args)
        manifest, key = Manifest.load(repository)
        cache = Cache(repository, key, manifest, do_files=args.cache_files, lock_wait=self.lock_wait)
        archive = Archive(repository, key, manifest, args.location.archive, cache=cache)
        stats = archive.calc_stats(cache)
        print('Name:', archive.name)
        print('Fingerprint: %s' % hexlify(archive.id).decode('ascii'))
        print('Hostname:', archive.metadata[b'hostname'])
        print('Username:', archive.metadata[b'username'])
        print('Time: %s' % format_time(to_localtime(archive.ts)))
        print('Command line:', remove_surrogates(' '.join(archive.metadata[b'cmdline'])))
        print('Number of files: %d' % stats.nfiles)
        print()
        print(str(stats))
        print(str(cache))
        return self.exit_code

    def do_prune(self, args):
        """Prune repository archives according to specified rules"""
        repository = self.open_repository(args, exclusive=True)
        manifest, key = Manifest.load(repository)
        cache = Cache(repository, key, manifest, do_files=args.cache_files, lock_wait=self.lock_wait)
        archives = manifest.list_archive_infos(sort_by='ts', reverse=True)  # just a ArchiveInfo list
        if args.hourly + args.daily + args.weekly + args.monthly + args.yearly == 0 and args.within is None:
            self.print_error('At least one of the "within", "keep-hourly", "keep-daily", "keep-weekly", '
                             '"keep-monthly" or "keep-yearly" settings must be specified')
            return self.exit_code
        if args.prefix:
            archives = [archive for archive in archives if archive.name.startswith(args.prefix)]
        keep = []
        if args.within:
            keep += prune_within(archives, args.within)
        if args.hourly:
            keep += prune_split(archives, '%Y-%m-%d %H', args.hourly, keep)
        if args.daily:
            keep += prune_split(archives, '%Y-%m-%d', args.daily, keep)
        if args.weekly:
            keep += prune_split(archives, '%G-%V', args.weekly, keep)
        if args.monthly:
            keep += prune_split(archives, '%Y-%m', args.monthly, keep)
        if args.yearly:
            keep += prune_split(archives, '%Y', args.yearly, keep)

        keep.sort(key=attrgetter('ts'), reverse=True)
        to_delete = [a for a in archives if a not in keep]
        stats = Statistics()
        for archive in keep:
            logger.info('Keeping archive: %s' % format_archive(archive))
        for archive in to_delete:
            if args.dry_run:
                logger.info('Would prune:     %s' % format_archive(archive))
            else:
                logger.info('Pruning archive: %s' % format_archive(archive))
                Archive(repository, key, manifest, archive.name, cache).delete(stats)
        if to_delete and not args.dry_run:
            manifest.write()
            repository.commit(save_space=args.save_space)
            cache.commit()
        if args.stats:
            logger.info(stats.summary.format(label='Deleted data:', stats=stats))
            logger.info(str(cache))
        return self.exit_code

    def do_upgrade(self, args):
        """upgrade a repository from a previous version"""
        # XXX: currently only upgrades from Attic repositories, but may
        # eventually be extended to deal with major upgrades for borg
        # itself.
        #
        # in this case, it should auto-detect the current repository
        # format and fire up necessary upgrade mechanism. this remains
        # to be implemented.

        # XXX: should auto-detect if it is an attic repository here
        repo = AtticRepositoryUpgrader(args.location.path, create=False)
        try:
            repo.upgrade(args.dry_run, inplace=args.inplace)
        except NotImplementedError as e:
            print("warning: %s" % e)
        return self.exit_code

    def do_debug_dump_archive_items(self, args):
        """dump (decrypted, decompressed) archive items metadata (not: data)"""
        repository = self.open_repository(args)
        manifest, key = Manifest.load(repository)
        archive = Archive(repository, key, manifest, args.location.archive)
        for i, item_id in enumerate(archive.metadata[b'items']):
            data = key.decrypt(item_id, repository.get(item_id))
            filename = '%06d_%s.items' %(i, hexlify(item_id).decode('ascii'))
            print('Dumping', filename)
            with open(filename, 'wb') as fd:
                fd.write(data)
        print('Done.')
        return EXIT_SUCCESS

    def do_debug_get_obj(self, args):
        """get object contents from the repository and write it into file"""
        repository = self.open_repository(args)
        manifest, key = Manifest.load(repository)
        hex_id = args.id
        try:
            id = unhexlify(hex_id)
        except ValueError:
            print("object id %s is invalid." % hex_id)
        else:
            try:
                data =repository.get(id)
            except repository.ObjectNotFound:
                print("object %s not found." % hex_id)
            else:
                with open(args.path, "wb") as f:
                    f.write(data)
                print("object %s fetched." % hex_id)
        return EXIT_SUCCESS

    def do_debug_put_obj(self, args):
        """put file(s) contents into the repository"""
        repository = self.open_repository(args)
        manifest, key = Manifest.load(repository)
        for path in args.paths:
            with open(path, "rb") as f:
                data = f.read()
            h = sha256(data)  # XXX hardcoded
            repository.put(h.digest(), data)
            print("object %s put." % h.hexdigest())
        repository.commit()
        return EXIT_SUCCESS

    def do_debug_delete_obj(self, args):
        """delete the objects with the given IDs from the repo"""
        repository = self.open_repository(args)
        manifest, key = Manifest.load(repository)
        modified = False
        for hex_id in args.ids:
            try:
                id = unhexlify(hex_id)
            except ValueError:
                print("object id %s is invalid." % hex_id)
            else:
                try:
                    repository.delete(id)
                    modified = True
                    print("object %s deleted." % hex_id)
                except repository.ObjectNotFound:
                    print("object %s not found." % hex_id)
        if modified:
            repository.commit()
        print('Done.')
        return EXIT_SUCCESS

    def do_break_lock(self, args):
        """Break the repository lock (e.g. in case it was left by a dead borg."""
        repository = self.open_repository(args, lock=False)
        try:
            repository.break_lock()
            Cache.break_lock(repository)
        finally:
            repository.close()
        return self.exit_code

    helptext = {}
    helptext['patterns'] = '''
        Exclude patterns use a variant of shell pattern syntax, with '*' matching any
        number of characters, '?' matching any single character, '[...]' matching any
        single character specified, including ranges, and '[!...]' matching any
        character not specified.  For the purpose of these patterns, the path
        separator ('\\' for Windows and '/' on other systems) is not treated
        specially.  For a path to match a pattern, it must completely match from
        start to end, or must match from the start to just before a path separator.
        Except for the root path, paths will never end in the path separator when
        matching is attempted.  Thus, if a given pattern ends in a path separator, a
        '*' is appended before matching is attempted.  Patterns with wildcards should
        be quoted to protect them from shell expansion.

        Examples:

        # Exclude '/home/user/file.o' but not '/home/user/file.odt':
        $ borg create -e '*.o' backup /

        # Exclude '/home/user/junk' and '/home/user/subdir/junk' but
        # not '/home/user/importantjunk' or '/etc/junk':
        $ borg create -e '/home/*/junk' backup /

        # Exclude the contents of '/home/user/cache' but not the directory itself:
        $ borg create -e /home/user/cache/ backup /

        # The file '/home/user/cache/important' is *not* backed up:
        $ borg create -e /home/user/cache/ backup / /home/user/cache/important
        '''

    def do_help(self, parser, commands, args):
        if not args.topic:
            parser.print_help()
        elif args.topic in self.helptext:
            print(self.helptext[args.topic])
        elif args.topic in commands:
            if args.epilog_only:
                print(commands[args.topic].epilog)
            elif args.usage_only:
                commands[args.topic].epilog = None
                commands[args.topic].print_help()
            else:
                commands[args.topic].print_help()
        else:
            parser.error('No help available on %s' % (args.topic,))
        return self.exit_code

    def preprocess_args(self, args):
        deprecations = [
            ('--hourly', '--keep-hourly', 'Warning: "--hourly" has been deprecated. Use "--keep-hourly" instead.'),
            ('--daily', '--keep-daily', 'Warning: "--daily" has been deprecated. Use "--keep-daily" instead.'),
            ('--weekly', '--keep-weekly', 'Warning: "--weekly" has been deprecated. Use "--keep-weekly" instead.'),
            ('--monthly', '--keep-monthly', 'Warning: "--monthly" has been deprecated. Use "--keep-monthly" instead.'),
            ('--yearly', '--keep-yearly', 'Warning: "--yearly" has been deprecated. Use "--keep-yearly" instead.'),
            ('--do-not-cross-mountpoints', '--one-file-system',
             'Warning:  "--do-no-cross-mountpoints" has been deprecated. Use "--one-file-system" instead.'),
        ]
        if args and args[0] == 'verify':
            print('Warning: "borg verify" has been deprecated. Use "borg extract --dry-run" instead.')
            args = ['extract', '--dry-run'] + args[1:]
        for i, arg in enumerate(args[:]):
            for old_name, new_name, warning in deprecations:
                if arg.startswith(old_name):
                    args[i] = arg.replace(old_name, new_name)
                    print(warning)
        return args

    def build_parser(self, args=None, prog=None):
        common_parser = argparse.ArgumentParser(add_help=False, prog=prog)
        common_parser.add_argument('-v', '--verbose', '--info', dest='log_level',
                                   action='store_const', const='info', default='warning',
                                   help='enable informative (verbose) output, work on log level INFO')
        common_parser.add_argument('--debug', dest='log_level',
                                   action='store_const', const='debug', default='warning',
                                   help='enable debug output, work on log level DEBUG')
        common_parser.add_argument('--lock-wait', dest='lock_wait', type=int, metavar='N', default=1,
                                   help='wait for the lock, but max. N seconds (default: %(default)d).')
        common_parser.add_argument('--show-rc', dest='show_rc', action='store_true', default=False,
                                   help='show/log the return code (rc)')
        common_parser.add_argument('--no-files-cache', dest='cache_files', action='store_false',
                                   help='do not load/update the file metadata cache used to detect unchanged files')
        common_parser.add_argument('--umask', dest='umask', type=lambda s: int(s, 8), default=UMASK_DEFAULT, metavar='M',
                                   help='set umask to M (local and remote, default: %(default)04o)')
        common_parser.add_argument('--remote-path', dest='remote_path', default='borg', metavar='PATH',
                                   help='set remote path to executable (default: "%(default)s")')

        parser = argparse.ArgumentParser(prog=prog, description='Borg - Deduplicated Backups')
        parser.add_argument('-V', '--version', action='version', version='%(prog)s ' + __version__,
                                   help='show version number and exit')
        subparsers = parser.add_subparsers(title='Available commands')

        serve_epilog = textwrap.dedent("""
        This command starts a repository server process. This command is usually not used manually.
        """)
        subparser = subparsers.add_parser('serve', parents=[common_parser],
                                          description=self.do_serve.__doc__, epilog=serve_epilog,
                                          formatter_class=argparse.RawDescriptionHelpFormatter)
        subparser.set_defaults(func=self.do_serve)
        subparser.add_argument('--restrict-to-path', dest='restrict_to_paths', action='append',
                               metavar='PATH', help='restrict repository access to PATH')
        init_epilog = textwrap.dedent("""
        This command initializes an empty repository. A repository is a filesystem
        directory containing the deduplicated data from zero or more archives.
        Encryption can be enabled at repository init time.
        Please note that the 'passphrase' encryption mode is DEPRECATED (instead of it,
        consider using 'repokey').
        """)
        subparser = subparsers.add_parser('init', parents=[common_parser],
                                          description=self.do_init.__doc__, epilog=init_epilog,
                                          formatter_class=argparse.RawDescriptionHelpFormatter)
        subparser.set_defaults(func=self.do_init)
        subparser.add_argument('location', metavar='REPOSITORY', nargs='?', default='',
                               type=location_validator(archive=False),
                               help='repository to create')
        subparser.add_argument('-e', '--encryption', dest='encryption',
                               choices=('none', 'keyfile', 'repokey', 'passphrase'), default='none',
                               help='select encryption key mode')

        check_epilog = textwrap.dedent("""
        The check command verifies the consistency of a repository and the corresponding archives.

        First, the underlying repository data files are checked:

        - For all segments the segment magic (header) is checked
        - For all objects stored in the segments, all metadata (e.g. crc and size) and
          all data is read. The read data is checked by size and CRC. Bit rot and other
          types of accidental damage can be detected this way.
        - If we are in repair mode and a integrity error is detected for a segment,
          we try to recover as many objects from the segment as possible.
        - In repair mode, it makes sure that the index is consistent with the data
          stored in the segments.
        - If you use a remote repo server via ssh:, the repo check is executed on the
          repo server without causing significant network traffic.
        - The repository check can be skipped using the --archives-only option.

        Second, the consistency and correctness of the archive metadata is verified:

        - Is the repo manifest present? If not, it is rebuilt from archive metadata
          chunks (this requires reading and decrypting of all metadata and data).
        - Check if archive metadata chunk is present. if not, remove archive from
          manifest.
        - For all files (items) in the archive, for all chunks referenced by these
          files, check if chunk is present (if not and we are in repair mode, replace
          it with a same-size chunk of zeros). This requires reading of archive and
          file metadata, but not data.
        - If we are in repair mode and we checked all the archives: delete orphaned
          chunks from the repo.
        - if you use a remote repo server via ssh:, the archive check is executed on
          the client machine (because if encryption is enabled, the checks will require
          decryption and this is always done client-side, because key access will be
          required).
        - The archive checks can be time consuming, they can be skipped using the
          --repository-only option.
        """)
        subparser = subparsers.add_parser('check', parents=[common_parser],
                                          description=self.do_check.__doc__,
                                          epilog=check_epilog,
                                          formatter_class=argparse.RawDescriptionHelpFormatter)
        subparser.set_defaults(func=self.do_check)
        subparser.add_argument('location', metavar='REPOSITORY_OR_ARCHIVE', nargs='?', default='',
                               type=location_validator(),
                               help='repository or archive to check consistency of')
        subparser.add_argument('--repository-only', dest='repo_only', action='store_true',
                               default=False,
                               help='only perform repository checks')
        subparser.add_argument('--archives-only', dest='archives_only', action='store_true',
                               default=False,
                               help='only perform archives checks')
        subparser.add_argument('--repair', dest='repair', action='store_true',
                               default=False,
                               help='attempt to repair any inconsistencies found')
        subparser.add_argument('--save-space', dest='save_space', action='store_true',
                               default=False,
                               help='work slower, but using less space')
        subparser.add_argument('--last', dest='last',
                               type=int, default=None, metavar='N',
                               help='only check last N archives (Default: all)')
        subparser.add_argument('-p', '--prefix', dest='prefix', type=str,
                               help='only consider archive names starting with this prefix')

        change_passphrase_epilog = textwrap.dedent("""
        The key files used for repository encryption are optionally passphrase
        protected. This command can be used to change this passphrase.
        """)
        subparser = subparsers.add_parser('change-passphrase', parents=[common_parser],
                                          description=self.do_change_passphrase.__doc__,
                                          epilog=change_passphrase_epilog,
                                          formatter_class=argparse.RawDescriptionHelpFormatter)
        subparser.set_defaults(func=self.do_change_passphrase)
        subparser.add_argument('location', metavar='REPOSITORY', nargs='?', default='',
                               type=location_validator(archive=False))

        create_epilog = textwrap.dedent("""
        This command creates a backup archive containing all files found while recursively
        traversing all paths specified. The archive will consume almost no disk space for
        files or parts of files that have already been stored in other archives.

        See the output of the "borg help patterns" command for more help on exclude patterns.
        """)

        subparser = subparsers.add_parser('create', parents=[common_parser],
                                          description=self.do_create.__doc__,
                                          epilog=create_epilog,
                                          formatter_class=argparse.RawDescriptionHelpFormatter)
        subparser.set_defaults(func=self.do_create)
        subparser.add_argument('-s', '--stats', dest='stats',
                               action='store_true', default=False,
                               help='print statistics for the created archive')
        subparser.add_argument('-p', '--progress', dest='progress',
                               action='store_true', default=False,
                               help="""show progress display while creating the archive, showing Original,
                               Compressed and Deduplicated sizes, followed by the Number of files seen
                               and the path being processed, default: %(default)s""")
        subparser.add_argument('--filter', dest='output_filter', metavar='STATUSCHARS',
                               help='only display items with the given status characters')
        subparser.add_argument('-e', '--exclude', dest='excludes',
                               type=ExcludePattern, action='append',
                               metavar="PATTERN", help='exclude paths matching PATTERN')
        subparser.add_argument('--exclude-from', dest='exclude_files',
                               type=argparse.FileType('r'), action='append',
                               metavar='EXCLUDEFILE', help='read exclude patterns from EXCLUDEFILE, one per line')
        subparser.add_argument('--exclude-caches', dest='exclude_caches',
                               action='store_true', default=False,
                               help='exclude directories that contain a CACHEDIR.TAG file (http://www.brynosaurus.com/cachedir/spec.html)')
        subparser.add_argument('--exclude-if-present', dest='exclude_if_present',
                               metavar='FILENAME', action='append', type=str,
                               help='exclude directories that contain the specified file')
        subparser.add_argument('--keep-tag-files', dest='keep_tag_files',
                               action='store_true', default=False,
                               help='keep tag files of excluded caches/directories')
        subparser.add_argument('-c', '--checkpoint-interval', dest='checkpoint_interval',
                               type=int, default=300, metavar='SECONDS',
                               help='write checkpoint every SECONDS seconds (Default: 300)')
        subparser.add_argument('-x', '--one-file-system', dest='one_file_system',
                               action='store_true', default=False,
                               help='stay in same file system, do not cross mount points')
        subparser.add_argument('--numeric-owner', dest='numeric_owner',
                               action='store_true', default=False,
                               help='only store numeric user and group identifiers')
        subparser.add_argument('--timestamp', dest='timestamp',
                               type=timestamp, default=None,
                               metavar='yyyy-mm-ddThh:mm:ss',
                               help='manually specify the archive creation date/time (UTC). '
                                    'alternatively, give a reference file/directory.')
        subparser.add_argument('--chunker-params', dest='chunker_params',
                               type=ChunkerParams, default=CHUNKER_PARAMS,
                               metavar='CHUNK_MIN_EXP,CHUNK_MAX_EXP,HASH_MASK_BITS,HASH_WINDOW_SIZE',
                               help='specify the chunker parameters. default: %d,%d,%d,%d' % CHUNKER_PARAMS)
        subparser.add_argument('-C', '--compression', dest='compression',
                               type=CompressionSpec, default=dict(name='none'), metavar='COMPRESSION',
                               help='select compression algorithm (and level): '
                                    'none == no compression (default), '
                                    'lz4 == lz4, '
                                    'zlib == zlib (default level 6), '
                                    'zlib,0 .. zlib,9 == zlib (with level 0..9), '
                                    'lzma == lzma (default level 6), '
                                    'lzma,0 .. lzma,9 == lzma (with level 0..9).')
        subparser.add_argument('--read-special', dest='read_special',
                               action='store_true', default=False,
                               help='open and read special files as if they were regular files')
        subparser.add_argument('-n', '--dry-run', dest='dry_run',
                               action='store_true', default=False,
                               help='do not create a backup archive')
        subparser.add_argument('location', metavar='ARCHIVE',
                               type=location_validator(archive=True),
                               help='name of archive to create (must be also a valid directory name)')
        subparser.add_argument('paths', metavar='PATH', nargs='+', type=str,
                               help='paths to archive')

        extract_epilog = textwrap.dedent("""
        This command extracts the contents of an archive. By default the entire
        archive is extracted but a subset of files and directories can be selected
        by passing a list of ``PATHs`` as arguments. The file selection can further
        be restricted by using the ``--exclude`` option.

        See the output of the "borg help patterns" command for more help on exclude patterns.
        """)
        subparser = subparsers.add_parser('extract', parents=[common_parser],
                                          description=self.do_extract.__doc__,
                                          epilog=extract_epilog,
                                          formatter_class=argparse.RawDescriptionHelpFormatter)
        subparser.set_defaults(func=self.do_extract)
        subparser.add_argument('-n', '--dry-run', dest='dry_run',
                               default=False, action='store_true',
                               help='do not actually change any files')
        subparser.add_argument('-e', '--exclude', dest='excludes',
                               type=ExcludePattern, action='append',
                               metavar="PATTERN", help='exclude paths matching PATTERN')
        subparser.add_argument('--exclude-from', dest='exclude_files',
                               type=argparse.FileType('r'), action='append',
                               metavar='EXCLUDEFILE', help='read exclude patterns from EXCLUDEFILE, one per line')
        subparser.add_argument('--numeric-owner', dest='numeric_owner',
                               action='store_true', default=False,
                               help='only obey numeric user and group identifiers')
        subparser.add_argument('--strip-components', dest='strip_components',
                               type=int, default=0, metavar='NUMBER',
                               help='Remove the specified number of leading path elements. Pathnames with fewer elements will be silently skipped.')
        subparser.add_argument('--stdout', dest='stdout',
                               action='store_true', default=False,
                               help='write all extracted data to stdout')
        subparser.add_argument('--sparse', dest='sparse',
                               action='store_true', default=False,
                               help='create holes in output sparse file from all-zero chunks')
        subparser.add_argument('location', metavar='ARCHIVE',
                               type=location_validator(archive=True),
                               help='archive to extract')
        subparser.add_argument('paths', metavar='PATH', nargs='*', type=str,
                               help='paths to extract')

        rename_epilog = textwrap.dedent("""
        This command renames an archive in the repository.
        """)
        subparser = subparsers.add_parser('rename', parents=[common_parser],
                                          description=self.do_rename.__doc__,
                                          epilog=rename_epilog,
                                          formatter_class=argparse.RawDescriptionHelpFormatter)
        subparser.set_defaults(func=self.do_rename)
        subparser.add_argument('location', metavar='ARCHIVE',
                               type=location_validator(archive=True),
                               help='archive to rename')
        subparser.add_argument('name', metavar='NEWNAME', type=str,
                               help='the new archive name to use')

        delete_epilog = textwrap.dedent("""
        This command deletes an archive from the repository or the complete repository.
        Disk space is reclaimed accordingly. If you delete the complete repository, the
        local cache for it (if any) is also deleted.
        """)
        subparser = subparsers.add_parser('delete', parents=[common_parser],
                                          description=self.do_delete.__doc__,
                                          epilog=delete_epilog,
                                          formatter_class=argparse.RawDescriptionHelpFormatter)
        subparser.set_defaults(func=self.do_delete)
        subparser.add_argument('-s', '--stats', dest='stats',
                               action='store_true', default=False,
                               help='print statistics for the deleted archive')
        subparser.add_argument('-c', '--cache-only', dest='cache_only',
                               action='store_true', default=False,
                               help='delete only the local cache for the given repository')
        subparser.add_argument('--save-space', dest='save_space', action='store_true',
                               default=False,
                               help='work slower, but using less space')
        subparser.add_argument('location', metavar='TARGET', nargs='?', default='',
                               type=location_validator(),
                               help='archive or repository to delete')

        list_epilog = textwrap.dedent("""
        This command lists the contents of a repository or an archive.
        """)
        subparser = subparsers.add_parser('list', parents=[common_parser],
                                          description=self.do_list.__doc__,
                                          epilog=list_epilog,
                                          formatter_class=argparse.RawDescriptionHelpFormatter)
        subparser.set_defaults(func=self.do_list)
        subparser.add_argument('--short', dest='short',
                               action='store_true', default=False,
                               help='only print file/directory names, nothing else')
        subparser.add_argument('-p', '--prefix', dest='prefix', type=str,
                               help='only consider archive names starting with this prefix')
        subparser.add_argument('location', metavar='REPOSITORY_OR_ARCHIVE', nargs='?', default='',
                               type=location_validator(),
                               help='repository/archive to list contents of')

        mount_epilog = textwrap.dedent("""
        This command mounts an archive as a FUSE filesystem. This can be useful for
        browsing an archive or restoring individual files. Unless the ``--foreground``
        option is given the command will run in the background until the filesystem
        is ``umounted``.
        """)
        subparser = subparsers.add_parser('mount', parents=[common_parser],
                                          description=self.do_mount.__doc__,
                                          epilog=mount_epilog,
                                          formatter_class=argparse.RawDescriptionHelpFormatter)
        subparser.set_defaults(func=self.do_mount)
        subparser.add_argument('location', metavar='REPOSITORY_OR_ARCHIVE', type=location_validator(),
                               help='repository/archive to mount')
        subparser.add_argument('mountpoint', metavar='MOUNTPOINT', type=str,
                               help='where to mount filesystem')
        subparser.add_argument('-f', '--foreground', dest='foreground',
                               action='store_true', default=False,
                               help='stay in foreground, do not daemonize')
        subparser.add_argument('-o', dest='options', type=str,
                               help='Extra mount options')

        info_epilog = textwrap.dedent("""
        This command displays some detailed information about the specified archive.
        """)
        subparser = subparsers.add_parser('info', parents=[common_parser],
                                          description=self.do_info.__doc__,
                                          epilog=info_epilog,
                                          formatter_class=argparse.RawDescriptionHelpFormatter)
        subparser.set_defaults(func=self.do_info)
        subparser.add_argument('location', metavar='ARCHIVE',
                               type=location_validator(archive=True),
                               help='archive to display information about')

        break_lock_epilog = textwrap.dedent("""
        This command breaks the repository and cache locks.
        Please use carefully and only while no borg process (on any machine) is
        trying to access the Cache or the Repository.
        """)
        subparser = subparsers.add_parser('break-lock', parents=[common_parser],
                                          description=self.do_break_lock.__doc__,
                                          epilog=break_lock_epilog,
                                          formatter_class=argparse.RawDescriptionHelpFormatter)
        subparser.set_defaults(func=self.do_break_lock)
        subparser.add_argument('location', metavar='REPOSITORY',
                               type=location_validator(archive=False),
                               help='repository for which to break the locks')

        prune_epilog = textwrap.dedent("""
        The prune command prunes a repository by deleting archives not matching
        any of the specified retention options. This command is normally used by
        automated backup scripts wanting to keep a certain number of historic backups.

        As an example, "-d 7" means to keep the latest backup on each day for 7 days.
        Days without backups do not count towards the total.
        The rules are applied from hourly to yearly, and backups selected by previous
        rules do not count towards those of later rules. The time that each backup
        completes is used for pruning purposes. Dates and times are interpreted in
        the local timezone, and weeks go from Monday to Sunday. Specifying a
        negative number of archives to keep means that there is no limit.

        The "--keep-within" option takes an argument of the form "<int><char>",
        where char is "H", "d", "w", "m", "y". For example, "--keep-within 2d" means
        to keep all archives that were created within the past 48 hours.
        "1m" is taken to mean "31d". The archives kept with this option do not
        count towards the totals specified by any other options.

        If a prefix is set with -p, then only archives that start with the prefix are
        considered for deletion and only those archives count towards the totals
        specified by the rules.
        Otherwise, *all* archives in the repository are candidates for deletion!
        """)
        subparser = subparsers.add_parser('prune', parents=[common_parser],
                                          description=self.do_prune.__doc__,
                                          epilog=prune_epilog,
                                          formatter_class=argparse.RawDescriptionHelpFormatter)
        subparser.set_defaults(func=self.do_prune)
        subparser.add_argument('-n', '--dry-run', dest='dry_run',
                               default=False, action='store_true',
                               help='do not change repository')
        subparser.add_argument('-s', '--stats', dest='stats',
                               action='store_true', default=False,
                               help='print statistics for the deleted archive')
        subparser.add_argument('--keep-within', dest='within', type=str, metavar='WITHIN',
                               help='keep all archives within this time interval')
        subparser.add_argument('-H', '--keep-hourly', dest='hourly', type=int, default=0,
                               help='number of hourly archives to keep')
        subparser.add_argument('-d', '--keep-daily', dest='daily', type=int, default=0,
                               help='number of daily archives to keep')
        subparser.add_argument('-w', '--keep-weekly', dest='weekly', type=int, default=0,
                               help='number of weekly archives to keep')
        subparser.add_argument('-m', '--keep-monthly', dest='monthly', type=int, default=0,
                               help='number of monthly archives to keep')
        subparser.add_argument('-y', '--keep-yearly', dest='yearly', type=int, default=0,
                               help='number of yearly archives to keep')
        subparser.add_argument('-p', '--prefix', dest='prefix', type=str,
                               help='only consider archive names starting with this prefix')
        subparser.add_argument('--save-space', dest='save_space', action='store_true',
                               default=False,
                               help='work slower, but using less space')
        subparser.add_argument('location', metavar='REPOSITORY', nargs='?', default='',
                               type=location_validator(archive=False),
                               help='repository to prune')

        upgrade_epilog = textwrap.dedent("""
        upgrade an existing Borg repository. this currently
        only support converting an Attic repository, but may
        eventually be extended to cover major Borg upgrades as well.

        it will change the magic strings in the repository's segments
        to match the new Borg magic strings. the keyfiles found in
        $ATTIC_KEYS_DIR or ~/.attic/keys/ will also be converted and
        copied to $BORG_KEYS_DIR or ~/.borg/keys.

        the cache files are converted, from $ATTIC_CACHE_DIR or
        ~/.cache/attic to $BORG_CACHE_DIR or ~/.cache/borg, but the
        cache layout between Borg and Attic changed, so it is possible
        the first backup after the conversion takes longer than expected
        due to the cache resync.

        upgrade should be able to resume if interrupted, although it
        will still iterate over all segments. if you want to start
        from scratch, use `borg delete` over the copied repository to
        make sure the cache files are also removed:

            borg delete borg

        unless ``--inplace`` is specified, the upgrade process first
        creates a backup copy of the repository, in
        REPOSITORY.upgrade-DATETIME, using hardlinks. this takes
        longer than in place upgrades, but is much safer and gives
        progress information (as opposed to ``cp -al``). once you are
        satisfied with the conversion, you can safely destroy the
        backup copy.

        WARNING: running the upgrade in place will make the current
        copy unusable with older version, with no way of going back
        to previous versions. this can PERMANENTLY DAMAGE YOUR
        REPOSITORY!  Attic CAN NOT READ BORG REPOSITORIES, as the
        magic strings have changed. you have been warned.""")
        subparser = subparsers.add_parser('upgrade', parents=[common_parser],
                                          description=self.do_upgrade.__doc__,
                                          epilog=upgrade_epilog,
                                          formatter_class=argparse.RawDescriptionHelpFormatter)
        subparser.set_defaults(func=self.do_upgrade)
        subparser.add_argument('-n', '--dry-run', dest='dry_run',
                               default=False, action='store_true',
                               help='do not change repository')
        subparser.add_argument('-i', '--inplace', dest='inplace',
                               default=False, action='store_true',
                               help="""rewrite repository in place, with no chance of going back to older
                               versions of the repository.""")
        subparser.add_argument('location', metavar='REPOSITORY', nargs='?', default='',
                               type=location_validator(archive=False),
                               help='path to the repository to be upgraded')

        subparser = subparsers.add_parser('help', parents=[common_parser],
                                          description='Extra help')
        subparser.add_argument('--epilog-only', dest='epilog_only',
                               action='store_true', default=False)
        subparser.add_argument('--usage-only', dest='usage_only',
                               action='store_true', default=False)
        subparser.set_defaults(func=functools.partial(self.do_help, parser, subparsers.choices))
        subparser.add_argument('topic', metavar='TOPIC', type=str, nargs='?',
                               help='additional help on TOPIC')

        debug_dump_archive_items_epilog = textwrap.dedent("""
        This command dumps raw (but decrypted and decompressed) archive items (only metadata) to files.
        """)
        subparser = subparsers.add_parser('debug-dump-archive-items', parents=[common_parser],
                                          description=self.do_debug_dump_archive_items.__doc__,
                                          epilog=debug_dump_archive_items_epilog,
                                          formatter_class=argparse.RawDescriptionHelpFormatter)
        subparser.set_defaults(func=self.do_debug_dump_archive_items)
        subparser.add_argument('location', metavar='ARCHIVE',
                               type=location_validator(archive=True),
                               help='archive to dump')

        debug_get_obj_epilog = textwrap.dedent("""
        This command gets an object from the repository.
        """)
        subparser = subparsers.add_parser('debug-get-obj', parents=[common_parser],
                                          description=self.do_debug_get_obj.__doc__,
                                          epilog=debug_get_obj_epilog,
                                          formatter_class=argparse.RawDescriptionHelpFormatter)
        subparser.set_defaults(func=self.do_debug_get_obj)
        subparser.add_argument('location', metavar='REPOSITORY', nargs='?', default='',
                               type=location_validator(archive=False),
                               help='repository to use')
        subparser.add_argument('id', metavar='ID', type=str,
                               help='hex object ID to get from the repo')
        subparser.add_argument('path', metavar='PATH', type=str,
                               help='file to write object data into')

        debug_put_obj_epilog = textwrap.dedent("""
        This command puts objects into the repository.
        """)
        subparser = subparsers.add_parser('debug-put-obj', parents=[common_parser],
                                          description=self.do_debug_put_obj.__doc__,
                                          epilog=debug_put_obj_epilog,
                                          formatter_class=argparse.RawDescriptionHelpFormatter)
        subparser.set_defaults(func=self.do_debug_put_obj)
        subparser.add_argument('location', metavar='REPOSITORY', nargs='?', default='',
                               type=location_validator(archive=False),
                               help='repository to use')
        subparser.add_argument('paths', metavar='PATH', nargs='+', type=str,
                               help='file(s) to read and create object(s) from')

        debug_delete_obj_epilog = textwrap.dedent("""
        This command deletes objects from the repository.
        """)
        subparser = subparsers.add_parser('debug-delete-obj', parents=[common_parser],
                                          description=self.do_debug_delete_obj.__doc__,
                                          epilog=debug_delete_obj_epilog,
                                          formatter_class=argparse.RawDescriptionHelpFormatter)
        subparser.set_defaults(func=self.do_debug_delete_obj)
        subparser.add_argument('location', metavar='REPOSITORY', nargs='?', default='',
                               type=location_validator(archive=False),
                               help='repository to use')
        subparser.add_argument('ids', metavar='IDs', nargs='+', type=str,
                               help='hex object ID(s) to delete from the repo')
        return parser

    def parse_args(self, args=None):
        # We can't use argparse for "serve" since we don't want it to show up in "Available commands"
        if args:
            args = self.preprocess_args(args)
        parser = self.build_parser(args)
        args = parser.parse_args(args or ['-h'])
        update_excludes(args)
        return args

    def run(self, args):
        os.umask(args.umask)  # early, before opening files
        self.lock_wait = args.lock_wait
        setup_logging(level=args.log_level, is_serve=args.func == self.do_serve)  # do not use loggers before this!
        check_extension_modules()
        keys_dir = get_keys_dir()
        if not os.path.exists(keys_dir):
            os.makedirs(keys_dir)
            os.chmod(keys_dir, stat.S_IRWXU)
        cache_dir = get_cache_dir()
        if not os.path.exists(cache_dir):
            os.makedirs(cache_dir)
            os.chmod(cache_dir, stat.S_IRWXU)
            with open(os.path.join(cache_dir, 'CACHEDIR.TAG'), 'w') as fd:
                fd.write(textwrap.dedent("""
                    Signature: 8a477f597d28d172789f06886806bc55
                    # This file is a cache directory tag created by Borg.
                    # For information about cache directory tags, see:
                    #       http://www.brynosaurus.com/cachedir/
                    """).lstrip())
        if is_slow_msgpack():
            logger.warning("Using a pure-python msgpack! This will result in lower performance.")
        return args.func(args)


def sig_info_handler(signum, stack):  # pragma: no cover
    """search the stack for infos about the currently processed file and print them"""
    for frame in inspect.getouterframes(stack):
        func, loc = frame[3], frame[0].f_locals
        if func in ('process_file', '_process', ):  # create op
            path = loc['path']
            try:
                pos = loc['fd'].tell()
                total = loc['st'].st_size
            except Exception:
                pos, total = 0, 0
            logger.info("{0} {1}/{2}".format(path, format_file_size(pos), format_file_size(total)))
            break
        if func in ('extract_item', ):  # extract op
            path = loc['item'][b'path']
            try:
                pos = loc['fd'].tell()
            except Exception:
                pos = 0
            logger.info("{0} {1}/???".format(path, format_file_size(pos)))
            break


def setup_signal_handlers():  # pragma: no cover
    sigs = []
    if hasattr(signal, 'SIGUSR1'):
        sigs.append(signal.SIGUSR1)  # kill -USR1 pid
    if hasattr(signal, 'SIGINFO'):
        sigs.append(signal.SIGINFO)  # kill -INFO pid (or ctrl-t)
    for sig in sigs:
        signal.signal(sig, sig_info_handler)


def main():  # pragma: no cover
    # Make sure stdout and stderr have errors='replace') to avoid unicode
    # issues when print()-ing unicode file names
    sys.stdout = io.TextIOWrapper(sys.stdout.buffer, sys.stdout.encoding, 'replace', line_buffering=True)
    sys.stderr = io.TextIOWrapper(sys.stderr.buffer, sys.stderr.encoding, 'replace', line_buffering=True)
    setup_signal_handlers()
    archiver = Archiver()
    msg = None
    args = archiver.parse_args(sys.argv[1:])
    try:
        exit_code = archiver.run(args)
    except Error as e:
        msg = e.get_message()
        if e.traceback:
            msg += "\n%s\n%s" % (traceback.format_exc(), sysinfo())
        exit_code = e.exit_code
    except RemoteRepository.RPCError as e:
        msg = '%s\n%s' % (str(e), sysinfo())
        exit_code = EXIT_ERROR
    except Exception:
        msg = 'Local Exception.\n%s\n%s' % (traceback.format_exc(), sysinfo())
        exit_code = EXIT_ERROR
    except KeyboardInterrupt:
        msg = 'Keyboard interrupt.\n%s\n%s' % (traceback.format_exc(), sysinfo())
        exit_code = EXIT_ERROR
    if msg:
        logger.error(msg)
    if args.show_rc:
        exit_msg = 'terminating with %s status, rc %d'
        if exit_code == EXIT_SUCCESS:
            logger.info(exit_msg % ('success', exit_code))
        elif exit_code == EXIT_WARNING:
            logger.warning(exit_msg % ('warning', exit_code))
        elif exit_code == EXIT_ERROR:
            logger.error(exit_msg % ('error', exit_code))
        else:
            # if you see 666 in output, it usually means exit_code was None
            logger.error(exit_msg % ('abnormal', exit_code or 666))
    sys.exit(exit_code)


if __name__ == '__main__':
    main()<|MERGE_RESOLUTION|>--- conflicted
+++ resolved
@@ -112,13 +112,8 @@
             if not repository.check(repair=args.repair, save_space=args.save_space):
                 return EXIT_WARNING
         if not args.repo_only and not ArchiveChecker().check(
-<<<<<<< HEAD
                 repository, repair=args.repair, archive=args.location.archive,
-                last=args.last, save_space=args.save_space):
-=======
-                repository, repair=args.repair, archive=args.repository.archive,
                 last=args.last, prefix=args.prefix, save_space=args.save_space):
->>>>>>> 3fd6e75e
             return EXIT_WARNING
         return EXIT_SUCCESS
 
