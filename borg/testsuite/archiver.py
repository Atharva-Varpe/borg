--- conflicted
+++ resolved
@@ -791,10 +791,6 @@
         self.cmd('create', self.repository_location + '::test.2', 'input')
         os.environ['BORG_DELETE_I_KNOW_WHAT_I_AM_DOING'] = 'no'
         self.cmd('delete', self.repository_location, exit_code=2)
-<<<<<<< HEAD
-        self.archiver.exit_code = 0
-=======
->>>>>>> 6a3f2d78
         assert os.path.exists(self.repository_path)
         os.environ['BORG_DELETE_I_KNOW_WHAT_I_AM_DOING'] = 'YES'
         self.cmd('delete', self.repository_location)
