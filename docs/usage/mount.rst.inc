.. IMPORTANT: this file is auto-generated from borg's built-in help, do not edit!

.. _borg_mount:

borg mount
----------
::

    borg mount <options> REPOSITORY_OR_ARCHIVE MOUNTPOINT

positional arguments
    REPOSITORY_OR_ARCHIVE
        repository/archive to mount
    MOUNTPOINT
        where to mount filesystem

optional arguments
    ``-f``, ``--foreground``
        | stay in foreground, do not daemonize
    ``-o``
        | Extra mount options

`Common options`_
    |

Description
~~~~~~~~~~~

This command mounts an archive as a FUSE filesystem. This can be useful for
browsing an archive or restoring individual files. Unless the ``--foreground``
option is given the command will run in the background until the filesystem
is ``umounted``.

<<<<<<< HEAD
The command ``borgfs`` provides a wrapper for ``borg mount``. This can also be
used in fstab entries:
``/path/to/repo /mnt/point fuse.borgfs defaults,noauto 0 0``

To allow a regular user to use fstab entries, add the ``user`` option:
``/path/to/repo /mnt/point fuse.borgfs defaults,noauto,user 0 0``

The BORG_MOUNT_DATA_CACHE_ENTRIES environment variable is meant for advanced users
to tweak the performance. It sets the number of cached data chunks; additional
memory usage can be up to ~8 MiB times this number. The default is the number
of CPU cores.
=======
For mount options, see the fuse(8) manual page. Additional mount options
supported by borg:

- allow_damaged_files: by default damaged files (where missing chunks were
  replaced with runs of zeros by borg check --repair) are not readable and
  return EIO (I/O error). Set this option to read such files.
>>>>>>> b8198c4f
<|MERGE_RESOLUTION|>--- conflicted
+++ resolved
@@ -31,7 +31,6 @@
 option is given the command will run in the background until the filesystem
 is ``umounted``.
 
-<<<<<<< HEAD
 The command ``borgfs`` provides a wrapper for ``borg mount``. This can also be
 used in fstab entries:
 ``/path/to/repo /mnt/point fuse.borgfs defaults,noauto 0 0``
@@ -39,15 +38,14 @@
 To allow a regular user to use fstab entries, add the ``user`` option:
 ``/path/to/repo /mnt/point fuse.borgfs defaults,noauto,user 0 0``
 
-The BORG_MOUNT_DATA_CACHE_ENTRIES environment variable is meant for advanced users
-to tweak the performance. It sets the number of cached data chunks; additional
-memory usage can be up to ~8 MiB times this number. The default is the number
-of CPU cores.
-=======
 For mount options, see the fuse(8) manual page. Additional mount options
 supported by borg:
 
 - allow_damaged_files: by default damaged files (where missing chunks were
   replaced with runs of zeros by borg check --repair) are not readable and
   return EIO (I/O error). Set this option to read such files.
->>>>>>> b8198c4f
+
+The BORG_MOUNT_DATA_CACHE_ENTRIES environment variable is meant for advanced users
+to tweak the performance. It sets the number of cached data chunks; additional
+memory usage can be up to ~8 MiB times this number. The default is the number
+of CPU cores.