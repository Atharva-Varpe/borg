import errno
import json
import os
from random import randbytes
import shutil
import socket
import stat
import subprocess
import time

import pytest

from ... import platform
from ...constants import *  # NOQA
from ...manifest import Manifest
from ...platform import is_cygwin, is_win32, is_darwin
from ...repository import Repository
from .. import has_lchflags
from .. import changedir
from .. import (
    are_symlinks_supported,
    are_hardlinks_supported,
    are_fifos_supported,
    is_utime_fully_supported,
    is_birthtime_fully_supported,
    same_ts_ns,
    is_root,
)

from . import (
    cmd,
    create_test_files,
    assert_dirs_equal,
    create_regular_file,
    requires_hardlinks,
    _create_test_caches,
    _create_test_tagged,
    _create_test_keep_tagged,
    _assert_test_caches,
    _assert_test_tagged,
    _assert_test_keep_tagged,
    RK_ENCRYPTION,
)


<<<<<<< HEAD
def pytest_generate_tests(metafunc):
    # Generates tests that run on local and remote repos, as well as with a binary base.
    if "archivers" in metafunc.fixturenames:
        metafunc.parametrize("archivers", ["archiver", "remote_archiver", "binary_archiver"])


def test_basic_functionality(archivers, request):
    archiver = request.getfixturevalue(archivers)
    if archiver.EXE:
        pytest.skip("test_basic_functionality seems incompatible with fakeroot and/or the binary.")
    repo_location, input_path = archiver.repository_location, archiver.input_path
    have_root = create_test_files(input_path)
    # fork required to test show-rc output
    output = cmd(
        archiver, f"--repo={repo_location}", "rcreate", RK_ENCRYPTION, "--show-version", "--show-rc", fork=True
    )
    assert "borgbackup version" in output
    assert "terminating with success status, rc 0" in output
    cmd(archiver, f"--repo={repo_location}", "create", "--exclude-nodump", "test", "input")
    output = cmd(archiver, f"--repo={repo_location}", "create", "--exclude-nodump", "--stats", "test.2", "input")
    assert "Archive name: test.2" in output
    with changedir("output"):
        cmd(archiver, f"--repo={repo_location}", "extract", "test")
    list_output = cmd(archiver, f"--repo={repo_location}", "rlist", "--short")
    assert "test" in list_output
    assert "test.2" in list_output
    expected = [
        "input",
        "input/bdev",
        "input/cdev",
        "input/dir2",
        "input/dir2/file2",
        "input/empty",
        "input/file1",
        "input/flagfile",
    ]
    if are_fifos_supported():
        expected.append("input/fifo1")
    if are_symlinks_supported():
        expected.append("input/link1")
    if are_hardlinks_supported():
        expected.append("input/hardlink")
    if not have_root:
        # we could not create these device files without (fake)root
        expected.remove("input/bdev")
        expected.remove("input/cdev")
    if has_lchflags:
        # remove the file we did not back up, so input and output become equal
        expected.remove("input/flagfile")  # this file is UF_NODUMP
        os.remove(os.path.join("input", "flagfile"))
    list_output = cmd(archiver, f"--repo={repo_location}", "list", "test", "--short")
    for name in expected:
        assert name in list_output
    assert_dirs_equal("input", "output/input")
    info_output = cmd(archiver, f"--repo={repo_location}", "info", "-a", "test")
    item_count = 5 if has_lchflags else 6  # one file is UF_NODUMP
    assert "Number of files: %d" % item_count in info_output
    shutil.rmtree(archiver.cache_path)
    info_output2 = cmd(archiver, f"--repo={repo_location}", "info", "-a", "test")

    def filter(output):
        # filter for interesting "info" output, ignore cache rebuilding related stuff
        prefixes = ["Name:", "Fingerprint:", "Number of files:", "This archive:", "All archives:", "Chunk index:"]
        result = []
        for line in output.splitlines():
            for prefix in prefixes:
                if line.startswith(prefix):
                    result.append(line)
        return "\n".join(result)

    # the interesting parts of info_output2 and info_output should be same
    assert filter(info_output) == filter(info_output2)


@pytest.mark.skipif(is_win32, reason="still broken on windows")
def test_archived_paths(archivers, request):
    archiver = request.getfixturevalue(archivers)
    repo_location = archiver.repository_location
    # As borg comes from the POSIX (Linux, UNIX) world, a lot of stuff assumes path separators
    # to be slashes "/", e.g.: in archived items, for pattern matching.
    # To make our lives easier and to support cross-platform extraction we always use slashes.
    # Similarly, archived paths are expected to be full, but relative (have no leading slash).
    full_path = os.path.abspath(os.path.join(archiver.input_path, "test"))
    # remove windows drive letter, if any:
    posix_path = full_path[2:] if full_path[1] == ":" else full_path
    # only needed on Windows in case there are backslashes:
    posix_path = posix_path.replace("\\", "/")
    # no leading slash in borg archives:
    archived_path = posix_path.lstrip("/")
    create_regular_file(archiver.input_path, "test")
    cmd(archiver, f"--repo={repo_location}", "rcreate", "--encryption=none")
    cmd(archiver, f"--repo={repo_location}", "create", "test", "input", full_path)
    # "input" directory is recursed into, "input/test" is discovered and joined by borg's recursion.
    # full_path was directly given as a cli argument and should end up as archive_path in the borg archive.
    expected_paths = sorted(["input", "input/test", archived_path])
    # check path in archived items:
    archive_list = cmd(archiver, f"--repo={repo_location}", "list", "test", "--short")
    assert expected_paths == sorted([path for path in archive_list.splitlines() if path])
    # check path in archived items (json):
    archive_list = cmd(archiver, f"--repo={repo_location}", "list", "test", "--json-lines")
    assert expected_paths == sorted([json.loads(line)["path"] for line in archive_list.splitlines() if line])


@requires_hardlinks
def test_create_duplicate_root(archivers, request):
    archiver = request.getfixturevalue(archivers)
    repo_location, input_path = archiver.repository_location, archiver.input_path
    # setup for #5603
    path_a = os.path.join(input_path, "a")
    path_b = os.path.join(input_path, "b")
    os.mkdir(path_a)
    os.mkdir(path_b)
    hl_a = os.path.join(path_a, "hardlink")
    hl_b = os.path.join(path_b, "hardlink")
    create_regular_file(input_path, hl_a, contents=b"123456")
    os.link(hl_a, hl_b)
    cmd(archiver, f"--repo={repo_location}", "rcreate", "--encryption=none")
    cmd(archiver, f"--repo={repo_location}", "create", "test", "input", "input")  # give input twice!
    # test if created archive has 'input' contents twice:
    archive_list = cmd(archiver, f"--repo={repo_location}", "list", "test", "--json-lines")
    paths = [json.loads(line)["path"] for line in archive_list.split("\n") if line]
    # we have all fs items exactly once!
    assert sorted(paths) == ["input", "input/a", "input/a/hardlink", "input/b", "input/b/hardlink"]


# FAILS: > sock.bind(os.path.join(input_path, "unix-socket"))
# E           OSError: AF_UNIX path too long
@pytest.mark.skipif(is_win32, reason="unix sockets not available on windows")
def test_unix_socket(archivers, request):
    archiver = request.getfixturevalue(archivers)
    repo_location, input_path = archiver.repository_location, archiver.input_path
    cmd(archiver, f"--repo={repo_location}", "rcreate", RK_ENCRYPTION)
    try:
        print(f"\nINPUT PATH: {input_path}")
        sock = socket.socket(socket.AF_UNIX, socket.SOCK_STREAM)
        sock.bind(os.path.join(input_path, "unix-socket"))
    except PermissionError as err:
        if err.errno == errno.EPERM:
            pytest.skip("unix sockets disabled or not supported")
        elif err.errno == errno.EACCES:
            pytest.skip("permission denied to create unix sockets")
    cmd(archiver, f"--repo={repo_location}", "create", "test", "input")
    sock.close()
    with changedir("output"):
        cmd(archiver, f"--repo={repo_location}", "extract", "test")
        assert not os.path.exists("input/unix-socket")


@pytest.mark.skipif(not is_utime_fully_supported(), reason="cannot properly setup and execute test without utime")
@pytest.mark.skipif(
    not is_birthtime_fully_supported(), reason="cannot properly setup and execute test without birth time"
)
def test_nobirthtime(archivers, request):
    archiver = request.getfixturevalue(archivers)
    repo_location, input_path = archiver.repository_location, archiver.input_path
    create_test_files(input_path)
    birthtime, mtime, atime = 946598400, 946684800, 946771200
    os.utime("input/file1", (atime, birthtime))
    os.utime("input/file1", (atime, mtime))
    cmd(archiver, f"--repo={repo_location}", "rcreate", RK_ENCRYPTION)
    cmd(archiver, f"--repo={repo_location}", "create", "test", "input", "--nobirthtime")
    with changedir("output"):
        cmd(archiver, f"--repo={repo_location}", "extract", "test")
    sti = os.stat("input/file1")
    sto = os.stat("output/input/file1")
    assert same_ts_ns(sti.st_birthtime * 1e9, birthtime * 1e9)
    assert same_ts_ns(sto.st_birthtime * 1e9, mtime * 1e9)
    assert same_ts_ns(sti.st_mtime_ns, sto.st_mtime_ns)
    assert same_ts_ns(sto.st_mtime_ns, mtime * 1e9)


def test_create_stdin(archivers, request):
    archiver = request.getfixturevalue(archivers)
    repo_location = archiver.repository_location
    cmd(archiver, f"--repo={repo_location}", "rcreate", RK_ENCRYPTION)
    input_data = b"\x00foo\n\nbar\n   \n"
    cmd(archiver, f"--repo={repo_location}", "create", "test", "-", input=input_data)
    item = json.loads(cmd(archiver, f"--repo={repo_location}", "list", "test", "--json-lines"))
    assert item["size"] == len(input_data)
    assert item["path"] == "stdin"
    extracted_data = cmd(archiver, f"--repo={repo_location}", "extract", "test", "--stdout", binary_output=True)
    assert extracted_data == input_data


def test_create_stdin_checkpointing(archivers, request):
    archiver = request.getfixturevalue(archivers)
    repo_location = archiver.repository_location
    chunk_size = 1000  # fixed chunker with this size, also volume based checkpointing after that volume
    cmd(archiver, f"--repo={repo_location}", "rcreate", RK_ENCRYPTION)
    input_data = b"X" * (chunk_size * 2 - 1)  # one full and one partial chunk
    cmd(
        archiver,
        f"--repo={repo_location}",
        "create",
        f"--chunker-params=fixed,{chunk_size}",
        f"--checkpoint-volume={chunk_size}",
        "test",
        "-",
        input=input_data,
    )
    # repo looking good overall? checks for rc == 0.
    cmd(archiver, f"--repo={repo_location}", "check", "--debug")
    # verify that there are no part files in final archive
    out = cmd(archiver, f"--repo={repo_location}", "list", "test")
    assert "stdin.borg_part" not in out
    # verify full file
    out = cmd(archiver, f"--repo={repo_location}", "extract", "test", "stdin", "--stdout", binary_output=True)
    assert out == input_data


def test_create_erroneous_file(archivers, request):
    archiver = request.getfixturevalue(archivers)
    repo_location, input_path = archiver.repository_location, archiver.input_path
    chunk_size = 1000  # fixed chunker with this size, also volume based checkpointing after that volume
    create_regular_file(input_path, os.path.join(input_path, "file1"), size=chunk_size * 2)
    create_regular_file(input_path, os.path.join(input_path, "file2"), size=chunk_size * 2)
    create_regular_file(input_path, os.path.join(input_path, "file3"), size=chunk_size * 2)
    cmd(archiver, f"--repo={repo_location}", "rcreate", RK_ENCRYPTION)
    flist = "".join(f"input/file{n}\n" for n in range(1, 4))
    out = cmd(
        archiver,
        f"--repo={repo_location}",
        "create",
        f"--chunker-params=fail,{chunk_size},rrrEEErrrr",
        "--paths-from-stdin",
        "--list",
        "test",
        input=flist.encode(),
        exit_code=0,
    )
    assert "retry: 3 of " in out
    assert "E input/file2" not in out  # we managed to read it in the 3rd retry (after 3 failed reads)
    # repo looking good overall? checks for rc == 0.
    cmd(archiver, f"--repo={repo_location}", "check", "--debug")
    # check files in created archive
    out = cmd(archiver, f"--repo={repo_location}", "list", "test")
    assert "input/file1" in out
    assert "input/file2" in out
    assert "input/file3" in out


@pytest.mark.skipif(is_root(), reason="test must not be run as (fake)root")
def test_create_no_permission_file(archivers, request):
    archiver = request.getfixturevalue(archivers)
    repo_location, input_path = archiver.repository_location, archiver.input_path
    file_path = os.path.join(input_path, "file")
    create_regular_file(input_path, file_path + "1", size=1000)
    create_regular_file(input_path, file_path + "2", size=1000)
    create_regular_file(input_path, file_path + "3", size=1000)
    # revoke read permissions on file2 for everybody, including us:
    if is_win32:
        subprocess.run(["icacls.exe", file_path + "2", "/deny", "everyone:(R)"])
    else:
        # note: this will NOT take away read permissions for root
        os.chmod(file_path + "2", 0o000)
    cmd(archiver, f"--repo={repo_location}", "rcreate", RK_ENCRYPTION)
    flist = "".join(f"input/file{n}\n" for n in range(1, 4))
    out = cmd(
        archiver,
        f"--repo={repo_location}",
        "create",
        "--paths-from-stdin",
        "--list",
        "test",
        input=flist.encode(),
        exit_code=1,  # WARNING status: could not back up file2.
    )
    assert "retry: 1 of " not in out  # retries were NOT attempted!
    assert "E input/file2" in out  # no permissions!
    # repo looking good overall? checks for rc == 0.
    cmd(archiver, f"--repo={repo_location}", "check", "--debug")
    # check files in created archive
    out = cmd(archiver, f"--repo={repo_location}", "list", "test")
    assert "input/file1" in out
    assert "input/file2" not in out  # it skipped file2
    assert "input/file3" in out


def test_sanitized_stdin_name(archivers, request):
    archiver = request.getfixturevalue(archivers)
    repo_location = archiver.repository_location
    cmd(archiver, f"--repo={repo_location}", "rcreate", RK_ENCRYPTION)
    cmd(archiver, f"--repo={repo_location}", "create", "--stdin-name", "./a//path", "test", "-", input=b"")
    item = json.loads(cmd(archiver, f"--repo={repo_location}", "list", "test", "--json-lines"))
    assert item["path"] == "a/path"


def test_dotdot_stdin_name(archivers, request):
    archiver = request.getfixturevalue(archivers)
    repo_location = archiver.repository_location
    cmd(archiver, f"--repo={repo_location}", "rcreate", RK_ENCRYPTION)
    output = cmd(
        archiver, f"--repo={repo_location}", "create", "--stdin-name", "foo/../bar", "test", "-", input=b"", exit_code=2
    )
    assert output.endswith("'..' element in path 'foo/../bar'" + os.linesep)


def test_dot_stdin_name(archivers, request):
    archiver = request.getfixturevalue(archivers)
    repo_location = archiver.repository_location
    cmd(archiver, f"--repo={repo_location}", "rcreate", RK_ENCRYPTION)
    output = cmd(
        archiver, f"--repo={repo_location}", "create", "--stdin-name", "./", "test", "-", input=b"", exit_code=2
    )
    assert output.endswith("'./' is not a valid file name" + os.linesep)


def test_create_content_from_command(archivers, request):
    archiver = request.getfixturevalue(archivers)
    repo_location = archiver.repository_location
    cmd(archiver, f"--repo={repo_location}", "rcreate", RK_ENCRYPTION)
    input_data = "some test content"
    name = "a/b/c"
    cmd(
        archiver,
        f"--repo={repo_location}",
        "create",
        "--stdin-name",
        name,
        "--content-from-command",
        "test",
        "--",
        "echo",
        input_data,
    )
    item = json.loads(cmd(archiver, f"--repo={repo_location}", "list", "test", "--json-lines"))
    assert item["size"] == len(input_data) + 1  # `echo` adds newline
    assert item["path"] == name
    extracted_data = cmd(archiver, f"--repo={repo_location}", "extract", "test", "--stdout")
    assert extracted_data == input_data + "\n"


def test_create_content_from_command_with_failed_command(archivers, request):
    archiver = request.getfixturevalue(archivers)
    repo_location = archiver.repository_location
    cmd(archiver, f"--repo={repo_location}", "rcreate", RK_ENCRYPTION)
    output = cmd(
        archiver,
        f"--repo={repo_location}",
        "create",
        "--content-from-command",
        "test",
        "--",
        "sh",
        "-c",
        "exit 73;",
        exit_code=2,
=======
class ArchiverTestCase(ArchiverTestCaseBase):
    def test_basic_functionality(self):
        have_root = self.create_test_files()
        # fork required to test show-rc output
        output = self.cmd(
            f"--repo={self.repository_location}", "rcreate", RK_ENCRYPTION, "--show-version", "--show-rc", fork=True
        )
        self.assert_in("borgbackup version", output)
        self.assert_in("terminating with success status, rc 0", output)
        self.cmd(f"--repo={self.repository_location}", "create", "--exclude-nodump", "test", "input")
        output = self.cmd(
            f"--repo={self.repository_location}", "create", "--exclude-nodump", "--stats", "test.2", "input"
        )
        self.assert_in("Archive name: test.2", output)
        with changedir("output"):
            self.cmd(f"--repo={self.repository_location}", "extract", "test")
        list_output = self.cmd(f"--repo={self.repository_location}", "rlist", "--short")
        self.assert_in("test", list_output)
        self.assert_in("test.2", list_output)
        expected = [
            "input",
            "input/bdev",
            "input/cdev",
            "input/dir2",
            "input/dir2/file2",
            "input/empty",
            "input/file1",
            "input/flagfile",
        ]
        if are_fifos_supported():
            expected.append("input/fifo1")
        if are_symlinks_supported():
            expected.append("input/link1")
        if are_hardlinks_supported():
            expected.append("input/hardlink")
        if not have_root:
            # we could not create these device files without (fake)root
            expected.remove("input/bdev")
            expected.remove("input/cdev")
        if has_lchflags:
            # remove the file we did not backup, so input and output become equal
            expected.remove("input/flagfile")  # this file is UF_NODUMP
            os.remove(os.path.join("input", "flagfile"))
        list_output = self.cmd(f"--repo={self.repository_location}", "list", "test", "--short")
        for name in expected:
            self.assert_in(name, list_output)
        self.assert_dirs_equal("input", "output/input")
        info_output = self.cmd(f"--repo={self.repository_location}", "info", "-a", "test")
        item_count = 5 if has_lchflags else 6  # one file is UF_NODUMP
        self.assert_in("Number of files: %d" % item_count, info_output)
        shutil.rmtree(self.cache_path)
        info_output2 = self.cmd(f"--repo={self.repository_location}", "info", "-a", "test")

        def filter(output):
            # filter for interesting "info" output, ignore cache rebuilding related stuff
            prefixes = ["Name:", "Fingerprint:", "Number of files:", "This archive:", "All archives:", "Chunk index:"]
            result = []
            for line in output.splitlines():
                for prefix in prefixes:
                    if line.startswith(prefix):
                        result.append(line)
            return "\n".join(result)

        # the interesting parts of info_output2 and info_output should be same
        self.assert_equal(filter(info_output), filter(info_output2))

    def test_archived_paths(self):
        # As borg comes from the POSIX (Linux, UNIX) world, a lot of stuff assumes path separators
        # to be slashes "/", e.g.: in archived items, for pattern matching.
        # To make our lives easier and to support cross-platform extraction we always use slashes.
        # Similarly, archived paths are expected to be full, but relative (have no leading slash).
        full_path = os.path.abspath(os.path.join(self.input_path, "test"))
        # remove colon from windows drive letter, if any:
        posix_path = full_path.replace(":", "") if full_path[1] == ":" else full_path
        # only needed on windows in case there are backslashes:
        posix_path = posix_path.replace("\\", "/")
        # no leading slash in borg archives:
        archived_path = posix_path.lstrip("/")
        self.create_regular_file("test")
        self.cmd(f"--repo={self.repository_location}", "rcreate", "--encryption=none")
        self.cmd(f"--repo={self.repository_location}", "create", "test", "input", full_path)
        # "input" directory is recursed into, "input/test" is discovered and joined by borg's recursion.
        # full_path was directly given as a cli argument and should end up as archive_path in the borg archive.
        expected_paths = sorted(["input", "input/test", archived_path])
        # check path in archived items:
        archive_list = self.cmd(f"--repo={self.repository_location}", "list", "test", "--short")
        assert expected_paths == sorted([path for path in archive_list.splitlines() if path])
        # check path in archived items (json):
        archive_list = self.cmd(f"--repo={self.repository_location}", "list", "test", "--json-lines")
        assert expected_paths == sorted([json.loads(line)["path"] for line in archive_list.splitlines() if line])

    @requires_hardlinks
    def test_create_duplicate_root(self):
        # setup for #5603
        path_a = os.path.join(self.input_path, "a")
        path_b = os.path.join(self.input_path, "b")
        os.mkdir(path_a)
        os.mkdir(path_b)
        hl_a = os.path.join(path_a, "hardlink")
        hl_b = os.path.join(path_b, "hardlink")
        self.create_regular_file(hl_a, contents=b"123456")
        os.link(hl_a, hl_b)
        self.cmd(f"--repo={self.repository_location}", "rcreate", "--encryption=none")
        self.cmd(f"--repo={self.repository_location}", "create", "test", "input", "input")  # give input twice!
        # test if created archive has 'input' contents twice:
        archive_list = self.cmd(f"--repo={self.repository_location}", "list", "test", "--json-lines")
        paths = [json.loads(line)["path"] for line in archive_list.split("\n") if line]
        # we have all fs items exactly once!
        assert sorted(paths) == ["input", "input/a", "input/a/hardlink", "input/b", "input/b/hardlink"]

    @pytest.mark.skipif(is_win32, reason="unix sockets not available on windows")
    def test_unix_socket(self):
        self.cmd(f"--repo={self.repository_location}", "rcreate", RK_ENCRYPTION)
        try:
            sock = socket.socket(socket.AF_UNIX, socket.SOCK_STREAM)
            sock.bind(os.path.join(self.input_path, "unix-socket"))
        except PermissionError as err:
            if err.errno == errno.EPERM:
                pytest.skip("unix sockets disabled or not supported")
            elif err.errno == errno.EACCES:
                pytest.skip("permission denied to create unix sockets")
        self.cmd(f"--repo={self.repository_location}", "create", "test", "input")
        sock.close()
        with changedir("output"):
            self.cmd(f"--repo={self.repository_location}", "extract", "test")
            assert not os.path.exists("input/unix-socket")

    @pytest.mark.skipif(not is_utime_fully_supported(), reason="cannot properly setup and execute test without utime")
    @pytest.mark.skipif(
        not is_birthtime_fully_supported(), reason="cannot properly setup and execute test without birthtime"
>>>>>>> 7914e381
    )
    assert output.endswith("Command 'sh' exited with status 73" + os.linesep)
    archive_list = json.loads(cmd(archiver, f"--repo={repo_location}", "rlist", "--json"))
    assert archive_list["archives"] == []


def test_create_content_from_command_missing_command(archivers, request):
    archiver = request.getfixturevalue(archivers)
    repo_location = archiver.repository_location
    cmd(archiver, f"--repo={repo_location}", "rcreate", RK_ENCRYPTION)
    output = cmd(archiver, f"--repo={repo_location}", "create", "test", "--content-from-command", exit_code=2)
    assert output.endswith("No command given." + os.linesep)


def test_create_paths_from_stdin(archivers, request):
    archiver = request.getfixturevalue(archivers)
    repo_location, input_path = archiver.repository_location, archiver.input_path
    cmd(archiver, f"--repo={repo_location}", "rcreate", RK_ENCRYPTION)
    create_regular_file(input_path, "file1", size=1024 * 80)
    create_regular_file(input_path, "dir1/file2", size=1024 * 80)
    create_regular_file(input_path, "dir1/file3", size=1024 * 80)
    create_regular_file(input_path, "file4", size=1024 * 80)

    input_data = b"input/file1\0input/dir1\0input/file4"
    cmd(
        archiver,
        f"--repo={repo_location}",
        "create",
        "test",
        "--paths-from-stdin",
        "--paths-delimiter",
        "\\0",
        input=input_data,
    )
    archive_list = cmd(archiver, f"--repo={repo_location}", "list", "test", "--json-lines")
    paths = [json.loads(line)["path"] for line in archive_list.split("\n") if line]
    assert paths == ["input/file1", "input/dir1", "input/file4"]


def test_create_paths_from_command(archivers, request):
    archiver = request.getfixturevalue(archivers)
    repo_location, input_path = archiver.repository_location, archiver.input_path
    cmd(archiver, f"--repo={repo_location}", "rcreate", RK_ENCRYPTION)
    create_regular_file(input_path, "file1", size=1024 * 80)
    create_regular_file(input_path, "file2", size=1024 * 80)
    create_regular_file(input_path, "file3", size=1024 * 80)
    create_regular_file(input_path, "file4", size=1024 * 80)

    input_data = "input/file1\ninput/file2\ninput/file3"
    if is_win32:
        with open("filenames.cmd", "w") as script:
            for filename in input_data.splitlines():
                script.write(f"@echo {filename}\n")
    cmd(
        archiver,
        f"--repo={repo_location}",
        "create",
        "--paths-from-command",
        "test",
        "--",
        "filenames.cmd" if is_win32 else "echo",
        input_data,
    )

    archive_list = cmd(archiver, f"--repo={repo_location}", "list", "test", "--json-lines")
    paths = [json.loads(line)["path"] for line in archive_list.split("\n") if line]
    assert paths == ["input/file1", "input/file2", "input/file3"]


def test_create_paths_from_command_with_failed_command(archivers, request):
    archiver = request.getfixturevalue(archivers)
    repo_location = archiver.repository_location
    cmd(archiver, f"--repo={repo_location}", "rcreate", RK_ENCRYPTION)
    output = cmd(
        archiver,
        f"--repo={repo_location}",
        "create",
        "--paths-from-command",
        "test",
        "--",
        "sh",
        "-c",
        "exit 73;",
        exit_code=2,
    )
    assert output.endswith("Command 'sh' exited with status 73" + os.linesep)
    archive_list = json.loads(cmd(archiver, f"--repo={repo_location}", "rlist", "--json"))
    assert archive_list["archives"] == []


def test_create_paths_from_command_missing_command(archivers, request):
    archiver = request.getfixturevalue(archivers)
    repo_location = archiver.repository_location
    cmd(archiver, f"--repo={repo_location}", "rcreate", RK_ENCRYPTION)
    output = cmd(archiver, f"--repo={repo_location}", "create", "test", "--paths-from-command", exit_code=2)
    assert output.endswith("No command given." + os.linesep)


def test_create_without_root(archivers, request):
    """test create without a root"""
    archiver = request.getfixturevalue(archivers)
    repo_location = archiver.repository_location
    cmd(archiver, f"--repo={repo_location}", "rcreate", RK_ENCRYPTION)
    cmd(archiver, f"--repo={repo_location}", "create", "test", exit_code=2)


def test_create_pattern_root(archivers, request):
    """test create with only a root pattern"""
    archiver = request.getfixturevalue(archivers)
    repo_location, input_path = archiver.repository_location, archiver.input_path
    cmd(archiver, f"--repo={repo_location}", "rcreate", RK_ENCRYPTION)
    create_regular_file(input_path, "file1", size=1024 * 80)
    create_regular_file(input_path, "file2", size=1024 * 80)
    output = cmd(archiver, f"--repo={repo_location}", "create", "test", "-v", "--list", "--pattern=R input")
    assert "A input/file1" in output
    assert "A input/file2" in output


def test_create_pattern(archivers, request):
    """test file patterns during create"""
    archiver = request.getfixturevalue(archivers)
    repo_location, input_path = archiver.repository_location, archiver.input_path
    cmd(archiver, f"--repo={repo_location}", "rcreate", RK_ENCRYPTION)
    create_regular_file(input_path, "file1", size=1024 * 80)
    create_regular_file(input_path, "file2", size=1024 * 80)
    create_regular_file(input_path, "file_important", size=1024 * 80)
    output = cmd(
        archiver,
        f"--repo={repo_location}",
        "create",
        "-v",
        "--list",
        "--pattern=+input/file_important",
        "--pattern=-input/file*",
        "test",
        "input",
    )
    assert "A input/file_important" in output
    assert "- input/file1" in output
    assert "- input/file2" in output


def test_create_pattern_file(archivers, request):
    """test file patterns during create"""
    archiver = request.getfixturevalue(archivers)
    repo_location, input_path = archiver.repository_location, archiver.input_path
    cmd(archiver, f"--repo={repo_location}", "rcreate", RK_ENCRYPTION)
    create_regular_file(input_path, "file1", size=1024 * 80)
    create_regular_file(input_path, "file2", size=1024 * 80)
    create_regular_file(input_path, "otherfile", size=1024 * 80)
    create_regular_file(input_path, "file_important", size=1024 * 80)
    output = cmd(
        archiver,
        f"--repo={repo_location}",
        "create",
        "-v",
        "--list",
        "--pattern=-input/otherfile",
        "--patterns-from=" + archiver.patterns_file_path,
        "test",
        "input",
    )
    assert "A input/file_important" in output
    assert "- input/file1" in output
    assert "- input/file2" in output
    assert "- input/otherfile" in output


def test_create_pattern_exclude_folder_but_recurse(archivers, request):
    """test when patterns exclude a parent folder, but include a child"""
    archiver = request.getfixturevalue(archivers)
    repo_location, input_path = archiver.repository_location, archiver.input_path
    patterns_file_path2 = os.path.join(archiver.tmpdir, "patterns2")
    with open(patterns_file_path2, "wb") as fd:
        fd.write(b"+ input/x/b\n- input/x*\n")

    cmd(archiver, f"--repo={repo_location}", "rcreate", RK_ENCRYPTION)
    create_regular_file(input_path, "x/a/foo_a", size=1024 * 80)
    create_regular_file(input_path, "x/b/foo_b", size=1024 * 80)
    create_regular_file(input_path, "y/foo_y", size=1024 * 80)
    output = cmd(
        archiver,
        f"--repo={repo_location}",
        "create",
        "-v",
        "--list",
        "--patterns-from=" + patterns_file_path2,
        "test",
        "input",
    )
    assert "- input/x/a/foo_a" in output
    assert "A input/x/b/foo_b" in output
    assert "A input/y/foo_y" in output


def test_create_pattern_exclude_folder_no_recurse(archivers, request):
    """test when patterns exclude a parent folder, but include a child"""
    archiver = request.getfixturevalue(archivers)
    repo_location, input_path = archiver.repository_location, archiver.input_path
    patterns_file_path2 = os.path.join(archiver.tmpdir, "patterns2")
    with open(patterns_file_path2, "wb") as fd:
        fd.write(b"+ input/x/b\n! input/x*\n")

    cmd(archiver, f"--repo={repo_location}", "rcreate", RK_ENCRYPTION)
    create_regular_file(input_path, "x/a/foo_a", size=1024 * 80)
    create_regular_file(input_path, "x/b/foo_b", size=1024 * 80)
    create_regular_file(input_path, "y/foo_y", size=1024 * 80)
    output = cmd(
        archiver,
        f"--repo={repo_location}",
        "create",
        "-v",
        "--list",
        "--patterns-from=" + patterns_file_path2,
        "test",
        "input",
    )
    assert "input/x/a/foo_a" not in output
    assert "input/x/a" not in output
    assert "A input/y/foo_y" in output


def test_create_pattern_intermediate_folders_first(archivers, request):
    """test that intermediate folders appear first when patterns exclude a parent folder but include a child"""
    archiver = request.getfixturevalue(archivers)
    repo_location, input_path = archiver.repository_location, archiver.input_path
    patterns_file_path2 = os.path.join(archiver.tmpdir, "patterns2")
    with open(patterns_file_path2, "wb") as fd:
        fd.write(b"+ input/x/a\n+ input/x/b\n- input/x*\n")

    cmd(archiver, f"--repo={repo_location}", "rcreate", RK_ENCRYPTION)

    create_regular_file(input_path, "x/a/foo_a", size=1024 * 80)
    create_regular_file(input_path, "x/b/foo_b", size=1024 * 80)
    with changedir("input"):
        cmd(archiver, f"--repo={repo_location}", "create", "--patterns-from=" + patterns_file_path2, "test", ".")

    # list the archive and verify that the "intermediate" folders appear before
    # their contents
    out = cmd(archiver, f"--repo={repo_location}", "list", "test", "--format", "{type} {path}{NL}")
    out_list = out.splitlines()

    assert "d x/a" in out_list
    assert "d x/b" in out_list
    assert out_list.index("d x/a") < out_list.index("- x/a/foo_a")
    assert out_list.index("d x/b") < out_list.index("- x/b/foo_b")


def test_create_no_cache_sync(archivers, request):
    archiver = request.getfixturevalue(archivers)
    repo_location, input_path = archiver.repository_location, archiver.input_path
    create_test_files(input_path)
    cmd(archiver, f"--repo={repo_location}", "rcreate", RK_ENCRYPTION)
    cmd(archiver, f"--repo={repo_location}", "rdelete", "--cache-only")
    create_json = json.loads(
        cmd(archiver, f"--repo={repo_location}", "create", "--no-cache-sync", "--json", "--error", "test", "input")
    )  # ignore experimental warning
    info_json = json.loads(cmd(archiver, f"--repo={repo_location}", "info", "-a", "test", "--json"))
    create_stats = create_json["cache"]["stats"]
    info_stats = info_json["cache"]["stats"]
    assert create_stats == info_stats
    cmd(archiver, f"--repo={repo_location}", "rdelete", "--cache-only")
    cmd(archiver, f"--repo={repo_location}", "create", "--no-cache-sync", "test2", "input")
    cmd(archiver, f"--repo={repo_location}", "rinfo")
    cmd(archiver, f"--repo={repo_location}", "check")


def test_create_archivename_with_placeholder(archivers, request):
    archiver = request.getfixturevalue(archivers)
    repo_location, input_path = archiver.repository_location, archiver.input_path
    create_test_files(input_path)
    cmd(archiver, f"--repo={repo_location}", "rcreate", RK_ENCRYPTION)
    ts = "1999-12-31T23:59:59"
    name_given = "test-{now}"  # placeholder in archive name gets replaced by borg
    name_expected = f"test-{ts}"  # placeholder in f-string gets replaced by python
    cmd(archiver, f"--repo={repo_location}", "create", f"--timestamp={ts}", name_given, "input")
    list_output = cmd(archiver, f"--repo={repo_location}", "rlist", "--short")
    assert name_expected in list_output


def test_exclude_caches(archivers, request):
    archiver = request.getfixturevalue(archivers)
    _create_test_caches(archiver)
    cmd(archiver, f"--repo={archiver.repository_location}", "create", "test", "input", "--exclude-caches")
    _assert_test_caches(archiver)


def test_exclude_tagged(archivers, request):
    archiver = request.getfixturevalue(archivers)
    repo_location = archiver.repository_location
    _create_test_tagged(archiver)
    cmd(
        archiver,
        f"--repo={repo_location}",
        "create",
        "test",
        "input",
        "--exclude-if-present",
        ".NOBACKUP",
        "--exclude-if-present",
        "00-NOBACKUP",
    )
    _assert_test_tagged(archiver)


def test_exclude_keep_tagged(archivers, request):
    archiver = request.getfixturevalue(archivers)
    repo_location = archiver.repository_location
    _create_test_keep_tagged(archiver)
    cmd(
        archiver,
        f"--repo={repo_location}",
        "create",
        "test",
        "input",
        "--exclude-if-present",
        ".NOBACKUP1",
        "--exclude-if-present",
        ".NOBACKUP2",
        "--exclude-caches",
        "--keep-exclude-tags",
    )
    _assert_test_keep_tagged(archiver)


def test_path_sanitation(archivers, request):
    archiver = request.getfixturevalue(archivers)
    repo_location, input_path = archiver.repository_location, archiver.input_path
    cmd(archiver, f"--repo={repo_location}", "rcreate", RK_ENCRYPTION)
    create_regular_file(input_path, "dir1/dir2/file", size=1024 * 80)
    with changedir("input/dir1/dir2"):
        cmd(archiver, f"--repo={repo_location}", "create", "test", "../../../input/dir1/../dir1/dir2/..")
    output = cmd(archiver, f"--repo={repo_location}", "list", "test")
    assert ".." not in output
    assert " input/dir1/dir2/file" in output


def test_exclude_sanitation(archivers, request):
    archiver = request.getfixturevalue(archivers)
    repo_location, input_path = archiver.repository_location, archiver.input_path
    cmd(archiver, f"--repo={repo_location}", "rcreate", RK_ENCRYPTION)
    create_regular_file(input_path, "file1", size=1024 * 80)
    create_regular_file(input_path, "file2", size=1024 * 80)
    with changedir("input"):
        cmd(archiver, f"--repo={repo_location}", "create", "test1", ".", "--exclude=file1")
    with changedir("output"):
        cmd(archiver, f"--repo={repo_location}", "extract", "test1")
    assert sorted(os.listdir("output")) == ["file2"]
    with changedir("input"):
        cmd(archiver, f"--repo={repo_location}", "create", "test2", ".", "--exclude=./file1")
    with changedir("output"):
        cmd(archiver, f"--repo={repo_location}", "extract", "test2")
    assert sorted(os.listdir("output")) == ["file2"]
    cmd(archiver, f"--repo={repo_location}", "create", "test3", "input", "--exclude=input/./file1")
    with changedir("output"):
        cmd(archiver, f"--repo={repo_location}", "extract", "test3")
    assert sorted(os.listdir("output/input")) == ["file2"]


def test_repeated_files(archivers, request):
    archiver = request.getfixturevalue(archivers)
    repo_location, input_path = archiver.repository_location, archiver.input_path
    create_regular_file(input_path, "file1", size=1024 * 80)
    cmd(archiver, f"--repo={repo_location}", "rcreate", RK_ENCRYPTION)
    cmd(archiver, f"--repo={repo_location}", "create", "test", "input", "input")


@pytest.mark.skipif("BORG_TESTS_IGNORE_MODES" in os.environ, reason="modes unreliable")
@pytest.mark.skipif(is_win32, reason="modes unavailable on Windows")
def test_umask(archivers, request):
    archiver = request.getfixturevalue(archivers)
    repo_location, repo_path, input_path = archiver.repository_location, archiver.repository_path, archiver.input_path
    create_regular_file(input_path, "file1", size=1024 * 80)
    cmd(archiver, f"--repo={repo_location}", "rcreate", RK_ENCRYPTION)
    cmd(archiver, f"--repo={repo_location}", "create", "test", "input")
    mode = os.stat(repo_path).st_mode
    assert stat.S_IMODE(mode) == 0o700


def test_create_dry_run(archivers, request):
    archiver = request.getfixturevalue(archivers)
    repo_location, repo_path = archiver.repository_location, archiver.repository_path
    cmd(archiver, f"--repo={repo_location}", "rcreate", RK_ENCRYPTION)
    cmd(archiver, f"--repo={repo_location}", "create", "--dry-run", "test", "input")
    # Make sure no archive has been created
    with Repository(repo_path) as repository:
        manifest = Manifest.load(repository, Manifest.NO_OPERATION_CHECK)
    assert len(manifest.archives) == 0


def test_progress_on(archivers, request):
    archiver = request.getfixturevalue(archivers)
    repo_location, input_path = archiver.repository_location, archiver.input_path
    create_regular_file(input_path, "file1", size=1024 * 80)
    cmd(archiver, f"--repo={repo_location}", "rcreate", RK_ENCRYPTION)
    output = cmd(archiver, f"--repo={repo_location}", "create", "test4", "input", "--progress")
    assert "\r" in output


def test_progress_off(archivers, request):
    archiver = request.getfixturevalue(archivers)
    repo_location, input_path = archiver.repository_location, archiver.input_path
    create_regular_file(input_path, "file1", size=1024 * 80)
    cmd(archiver, f"--repo={repo_location}", "rcreate", RK_ENCRYPTION)
    output = cmd(archiver, f"--repo={repo_location}", "create", "test5", "input")
    assert "\r" not in output


def test_file_status(archivers, request):
    """test that various file status show expected results
    clearly incomplete: only tests for the weird "unchanged" status for now"""
    archiver = request.getfixturevalue(archivers)
    repo_location, input_path = archiver.repository_location, archiver.input_path
    create_regular_file(input_path, "file1", size=1024 * 80)
    time.sleep(1)  # file2 must have newer timestamps than file1
    create_regular_file(input_path, "file2", size=1024 * 80)
    cmd(archiver, f"--repo={repo_location}", "rcreate", RK_ENCRYPTION)
    output = cmd(archiver, f"--repo={repo_location}", "create", "--list", "test", "input")
    assert "A input/file1" in output
    assert "A input/file2" in output
    # should find first file as unmodified
    output = cmd(archiver, f"--repo={repo_location}", "create", "--list", "test2", "input")
    assert "U input/file1" in output
    # although surprising, this is expected. For why, see:
    # https://borgbackup.readthedocs.org/en/latest/faq.html#i-am-seeing-a-added-status-for-a-unchanged-file
    assert "A input/file2" in output


@pytest.mark.skipif(
    is_win32, reason="ctime attribute is file creation time on Windows"
)  # see https://docs.python.org/3/library/os.html#os.stat_result.st_ctime
def test_file_status_cs_cache_mode(archivers, request):
    archiver = request.getfixturevalue(archivers)
    repo_location, input_path = archiver.repository_location, archiver.input_path
    """test that a changed file with faked "previous" mtime still gets backed up in ctime,size cache_mode"""
    create_regular_file(input_path, "file1", contents=b"123")
    time.sleep(1)  # file2 must have newer timestamps than file1
    create_regular_file(input_path, "file2", size=10)
    cmd(archiver, f"--repo={repo_location}", "rcreate", RK_ENCRYPTION)
    output = cmd(archiver, f"--repo={repo_location}", "create", "test1", "input", "--list", "--files-cache=ctime,size")
    # modify file1, but cheat with the mtime (and atime) and also keep same size:
    st = os.stat("input/file1")
    create_regular_file(input_path, "file1", contents=b"321")
    os.utime("input/file1", ns=(st.st_atime_ns, st.st_mtime_ns))
    # this mode uses ctime for change detection, so it should find file1 as modified
    output = cmd(archiver, f"--repo={repo_location}", "create", "test2", "input", "--list", "--files-cache=ctime,size")
    assert "M input/file1" in output


def test_file_status_ms_cache_mode(archivers, request):
    """test that a chmod'ed file with no content changes does not get chunked again in mtime,size cache_mode"""
    archiver = request.getfixturevalue(archivers)
    repo_location, input_path = archiver.repository_location, archiver.input_path
    create_regular_file(input_path, "file1", size=10)
    time.sleep(1)  # file2 must have newer timestamps than file1
    create_regular_file(input_path, "file2", size=10)
    cmd(archiver, f"--repo={repo_location}", "rcreate", RK_ENCRYPTION)
    output = cmd(archiver, f"--repo={repo_location}", "create", "--list", "--files-cache=mtime,size", "test1", "input")
    # change mode of file1, no content change:
    st = os.stat("input/file1")
    os.chmod("input/file1", st.st_mode ^ stat.S_IRWXO)  # this triggers a ctime change, but mtime is unchanged
    # this mode uses mtime for change detection, so it should find file1 as unmodified
    output = cmd(archiver, f"--repo={repo_location}", "create", "--list", "--files-cache=mtime,size", "test2", "input")
    assert "U input/file1" in output


def test_file_status_rc_cache_mode(archivers, request):
    """test that files get rechunked unconditionally in rechunk,ctime cache mode"""
    archiver = request.getfixturevalue(archivers)
    repo_location, input_path = archiver.repository_location, archiver.input_path
    create_regular_file(input_path, "file1", size=10)
    time.sleep(1)  # file2 must have newer timestamps than file1
    create_regular_file(input_path, "file2", size=10)
    cmd(archiver, f"--repo={repo_location}", "rcreate", RK_ENCRYPTION)
    output = cmd(
        archiver, f"--repo={repo_location}", "create", "--list", "--files-cache=rechunk,ctime", "test1", "input"
    )
    # no changes here, but this mode rechunks unconditionally
    output = cmd(
        archiver, f"--repo={repo_location}", "create", "--list", "--files-cache=rechunk,ctime", "test2", "input"
    )
    assert "A input/file1" in output


def test_file_status_excluded(archivers, request):
    """test that excluded paths are listed"""
    archiver = request.getfixturevalue(archivers)
    repo_location, input_path = archiver.repository_location, archiver.input_path
    create_regular_file(input_path, "file1", size=1024 * 80)
    time.sleep(1)  # file2 must have newer timestamps than file1
    create_regular_file(input_path, "file2", size=1024 * 80)
    if has_lchflags:
        create_regular_file(input_path, "file3", size=1024 * 80)
        platform.set_flags(os.path.join(input_path, "file3"), stat.UF_NODUMP)
    cmd(archiver, f"--repo={repo_location}", "rcreate", RK_ENCRYPTION)
    output = cmd(archiver, f"--repo={repo_location}", "create", "--list", "--exclude-nodump", "test", "input")
    assert "A input/file1" in output
    assert "A input/file2" in output
    if has_lchflags:
        assert "- input/file3" in output
    # should find second file as excluded
    output = cmd(
        archiver,
        f"--repo={repo_location}",
        "create",
        "test1",
        "input",
        "--list",
        "--exclude-nodump",
        "--exclude",
        "*/file2",
    )
    assert "U input/file1" in output
    assert "- input/file2" in output
    if has_lchflags:
        assert "- input/file3" in output


def test_file_status_counters(archivers, request):
    """Test file status counters in the stats of `borg create --stats`"""
    archiver = request.getfixturevalue(archivers)
    repo_location, input_path = archiver.repository_location, archiver.input_path

    def to_dict(borg_create_output):
        borg_create_output = borg_create_output.strip().splitlines()
        borg_create_output = [line.split(":", 1) for line in borg_create_output]
        borg_create_output = {
            key: int(value)
            for key, value in borg_create_output
            if key in ("Added files", "Unchanged files", "Modified files")
        }
        return borg_create_output

    # Test case set up: create a repository
    cmd(archiver, f"--repo={repo_location}", "rcreate", RK_ENCRYPTION)
    # Archive an empty dir
    result = cmd(archiver, f"--repo={repo_location}", "create", "--stats", "test_archive", input_path)
    result = to_dict(result)
    assert result["Added files"] == 0
    assert result["Unchanged files"] == 0
    assert result["Modified files"] == 0
    # Archive a dir with two added files
    create_regular_file(input_path, "testfile1", contents=b"test1")
    time.sleep(1.0 if is_darwin else 0.01)  # testfile2 must have newer timestamps than testfile1
    create_regular_file(input_path, "testfile2", contents=b"test2")
    result = cmd(archiver, f"--repo={repo_location}", "create", "--stats", "test_archive2", input_path)
    result = to_dict(result)
    assert result["Added files"] == 2
    assert result["Unchanged files"] == 0
    assert result["Modified files"] == 0
    # Archive a dir with 1 unmodified file and 1 modified
    create_regular_file(input_path, "testfile1", contents=b"new data")
    result = cmd(archiver, f"--repo={repo_location}", "create", "--stats", "test_archive3", input_path)
    result = to_dict(result)
    # Should process testfile2 as added because of
    # https://borgbackup.readthedocs.io/en/stable/faq.html#i-am-seeing-a-added-status-for-an-unchanged-file
    assert result["Added files"] == 1
    assert result["Unchanged files"] == 0
    assert result["Modified files"] == 1


def test_create_json(archivers, request):
    archiver = request.getfixturevalue(archivers)
    repo_location, input_path = archiver.repository_location, archiver.input_path
    create_regular_file(input_path, "file1", size=1024 * 80)
    cmd(archiver, f"--repo={repo_location}", "rcreate", RK_ENCRYPTION)
    create_info = json.loads(cmd(archiver, f"--repo={repo_location}", "create", "--json", "test", "input"))
    # The usual keys
    assert "encryption" in create_info
    assert "repository" in create_info
    assert "cache" in create_info
    assert "last_modified" in create_info["repository"]

    archive = create_info["archive"]
    assert archive["name"] == "test"
    assert isinstance(archive["command_line"], str)
    assert isinstance(archive["duration"], float)
    assert len(archive["id"]) == 64
    assert "stats" in archive


def test_create_topical(archivers, request):
    archiver = request.getfixturevalue(archivers)
    repo_location, input_path = archiver.repository_location, archiver.input_path
    create_regular_file(input_path, "file1", size=1024 * 80)
    time.sleep(1)  # file2 must have newer timestamps than file1
    create_regular_file(input_path, "file2", size=1024 * 80)
    cmd(archiver, f"--repo={repo_location}", "rcreate", RK_ENCRYPTION)
    # no listing by default
    output = cmd(archiver, f"--repo={repo_location}", "create", "test", "input")
    assert "file1" not in output
    # shouldn't be listed even if unchanged
    output = cmd(archiver, f"--repo={repo_location}", "create", "test0", "input")
    assert "file1" not in output
    # should list the file as unchanged
    output = cmd(archiver, f"--repo={repo_location}", "create", "test1", "input", "--list", "--filter=U")
    assert "file1" in output
    # should *not* list the file as changed
    output = cmd(archiver, f"--repo={repo_location}", "create", "test2", "input", "--list", "--filter=AM")
    assert "file1" not in output
    # change the file
    create_regular_file(input_path, "file1", size=1024 * 100)
    # should list the file as changed
    output = cmd(archiver, f"--repo={repo_location}", "create", "test3", "input", "--list", "--filter=AM")
    assert "file1" in output


@pytest.mark.skipif(not are_fifos_supported() or is_cygwin, reason="FIFOs not supported, hangs on cygwin")
def test_create_read_special_symlink(archivers, request):
    archiver = request.getfixturevalue(archivers)
    repo_location, input_path = archiver.repository_location, archiver.input_path
    from threading import Thread

    def fifo_feeder(fifo_fn, data):
        fd = os.open(fifo_fn, os.O_WRONLY)
        try:
            os.write(fd, data)
        finally:
            os.close(fd)

    cmd(archiver, f"--repo={repo_location}", "rcreate", RK_ENCRYPTION)
    data = b"foobar" * 1000

    fifo_fn = os.path.join(input_path, "fifo")
    link_fn = os.path.join(input_path, "link_fifo")
    os.mkfifo(fifo_fn)
    os.symlink(fifo_fn, link_fn)

    t = Thread(target=fifo_feeder, args=(fifo_fn, data))
    t.start()
    try:
        cmd(archiver, f"--repo={repo_location}", "create", "--read-special", "test", "input/link_fifo")
    finally:
        # In case `borg create` failed to open FIFO, read all data to avoid join() hanging.
        fd = os.open(fifo_fn, os.O_RDONLY | os.O_NONBLOCK)
        try:
            os.read(fd, len(data))
        except OSError:
            # fails on FreeBSD 13 with BlockingIOError
            pass
        finally:
            os.close(fd)
        t.join()
    with changedir("output"):
        cmd(archiver, f"--repo={repo_location}", "extract", "test")
        fifo_fn = "input/link_fifo"
        with open(fifo_fn, "rb") as f:
            extracted_data = f.read()
    assert extracted_data == data


@pytest.mark.skipif(not are_symlinks_supported(), reason="symlinks not supported")
def test_create_read_special_broken_symlink(archivers, request):
    archiver = request.getfixturevalue(archivers)
    repo_location, input_path = archiver.repository_location, archiver.input_path
    os.symlink("somewhere does not exist", os.path.join(input_path, "link"))
    cmd(archiver, f"--repo={repo_location}", "rcreate", RK_ENCRYPTION)
    cmd(archiver, f"--repo={repo_location}", "create", "--read-special", "test", "input")
    output = cmd(archiver, f"--repo={repo_location}", "list", "test")
    assert "input/link -> somewhere does not exist" in output


def test_log_json(archivers, request):
    archiver = request.getfixturevalue(archivers)
    repo_location, input_path = archiver.repository_location, archiver.input_path
    create_test_files(input_path)
    cmd(archiver, f"--repo={repo_location}", "rcreate", RK_ENCRYPTION)
    log = cmd(archiver, f"--repo={repo_location}", "create", "test", "input", "--log-json", "--list", "--debug")
    messages = {}  # type -> message, one of each kind
    for line in log.splitlines():
        msg = json.loads(line)
        messages[msg["type"]] = msg

    file_status = messages["file_status"]
    assert "status" in file_status
    assert file_status["path"].startswith("input")

    log_message = messages["log_message"]
    assert isinstance(log_message["time"], float)
    assert log_message["levelname"] == "DEBUG"  # there should only be DEBUG messages
    assert isinstance(log_message["message"], str)


def test_common_options(archivers, request):
    archiver = request.getfixturevalue(archivers)
    repo_location, input_path = archiver.repository_location, archiver.input_path
    create_test_files(input_path)
    cmd(archiver, f"--repo={repo_location}", "rcreate", RK_ENCRYPTION)
    log = cmd(archiver, f"--repo={repo_location}", "--debug", "create", "test", "input")
    assert "security: read previous location" in log


def test_hashing_time(archivers, request):
    archiver = request.getfixturevalue(archivers)
    repo_location, input_path = archiver.repository_location, archiver.input_path

    def extract_hashing_time(borg_create_output):
        borg_create_output = borg_create_output.strip().splitlines()
        borg_create_output = [line.split(":", 1) for line in borg_create_output]
        hashing_time = [line for line in borg_create_output if line[0] == "Time spent in hashing"].pop()
        hashing_time = hashing_time[1]
        hashing_time = float(hashing_time.removesuffix(" seconds"))
        return hashing_time

    # Test case set up: create a repository and a file
    cmd(archiver, f"--repo={repo_location}", "rcreate", "--encryption=none")
    create_regular_file(input_path, "testfile", contents=randbytes(50000000))
    # Archive
    result = cmd(archiver, f"--repo={repo_location}", "create", "--stats", "test_archive", input_path)
    hashing_time = extract_hashing_time(result)

    assert hashing_time > 0.0


def test_chunking_time(archivers, request):
    archiver = request.getfixturevalue(archivers)
    repo_location, input_path = archiver.repository_location, archiver.input_path

    def extract_chunking_time(borg_create_output):
        borg_create_output = borg_create_output.strip().splitlines()
        borg_create_output = [line.split(":", 1) for line in borg_create_output]
        chunking_time = [line for line in borg_create_output if line[0] == "Time spent in chunking"].pop()
        chunking_time = chunking_time[1]
        chunking_time = float(chunking_time.removesuffix(" seconds"))
        return chunking_time

    # Test case set up: create a repository and a file
    cmd(archiver, f"--repo={repo_location}", "rcreate", RK_ENCRYPTION)
    create_regular_file(input_path, "testfile", contents=randbytes(50000000))
    # Archive
    result = cmd(archiver, f"--repo={repo_location}", "create", "--stats", "test_archive", input_path)
    chunking_time = extract_chunking_time(result)

    assert chunking_time > 0.0<|MERGE_RESOLUTION|>--- conflicted
+++ resolved
@@ -43,7 +43,6 @@
 )
 
 
-<<<<<<< HEAD
 def pytest_generate_tests(metafunc):
     # Generates tests that run on local and remote repos, as well as with a binary base.
     if "archivers" in metafunc.fixturenames:
@@ -118,7 +117,6 @@
     assert filter(info_output) == filter(info_output2)
 
 
-@pytest.mark.skipif(is_win32, reason="still broken on windows")
 def test_archived_paths(archivers, request):
     archiver = request.getfixturevalue(archivers)
     repo_location = archiver.repository_location
@@ -391,138 +389,6 @@
         "-c",
         "exit 73;",
         exit_code=2,
-=======
-class ArchiverTestCase(ArchiverTestCaseBase):
-    def test_basic_functionality(self):
-        have_root = self.create_test_files()
-        # fork required to test show-rc output
-        output = self.cmd(
-            f"--repo={self.repository_location}", "rcreate", RK_ENCRYPTION, "--show-version", "--show-rc", fork=True
-        )
-        self.assert_in("borgbackup version", output)
-        self.assert_in("terminating with success status, rc 0", output)
-        self.cmd(f"--repo={self.repository_location}", "create", "--exclude-nodump", "test", "input")
-        output = self.cmd(
-            f"--repo={self.repository_location}", "create", "--exclude-nodump", "--stats", "test.2", "input"
-        )
-        self.assert_in("Archive name: test.2", output)
-        with changedir("output"):
-            self.cmd(f"--repo={self.repository_location}", "extract", "test")
-        list_output = self.cmd(f"--repo={self.repository_location}", "rlist", "--short")
-        self.assert_in("test", list_output)
-        self.assert_in("test.2", list_output)
-        expected = [
-            "input",
-            "input/bdev",
-            "input/cdev",
-            "input/dir2",
-            "input/dir2/file2",
-            "input/empty",
-            "input/file1",
-            "input/flagfile",
-        ]
-        if are_fifos_supported():
-            expected.append("input/fifo1")
-        if are_symlinks_supported():
-            expected.append("input/link1")
-        if are_hardlinks_supported():
-            expected.append("input/hardlink")
-        if not have_root:
-            # we could not create these device files without (fake)root
-            expected.remove("input/bdev")
-            expected.remove("input/cdev")
-        if has_lchflags:
-            # remove the file we did not backup, so input and output become equal
-            expected.remove("input/flagfile")  # this file is UF_NODUMP
-            os.remove(os.path.join("input", "flagfile"))
-        list_output = self.cmd(f"--repo={self.repository_location}", "list", "test", "--short")
-        for name in expected:
-            self.assert_in(name, list_output)
-        self.assert_dirs_equal("input", "output/input")
-        info_output = self.cmd(f"--repo={self.repository_location}", "info", "-a", "test")
-        item_count = 5 if has_lchflags else 6  # one file is UF_NODUMP
-        self.assert_in("Number of files: %d" % item_count, info_output)
-        shutil.rmtree(self.cache_path)
-        info_output2 = self.cmd(f"--repo={self.repository_location}", "info", "-a", "test")
-
-        def filter(output):
-            # filter for interesting "info" output, ignore cache rebuilding related stuff
-            prefixes = ["Name:", "Fingerprint:", "Number of files:", "This archive:", "All archives:", "Chunk index:"]
-            result = []
-            for line in output.splitlines():
-                for prefix in prefixes:
-                    if line.startswith(prefix):
-                        result.append(line)
-            return "\n".join(result)
-
-        # the interesting parts of info_output2 and info_output should be same
-        self.assert_equal(filter(info_output), filter(info_output2))
-
-    def test_archived_paths(self):
-        # As borg comes from the POSIX (Linux, UNIX) world, a lot of stuff assumes path separators
-        # to be slashes "/", e.g.: in archived items, for pattern matching.
-        # To make our lives easier and to support cross-platform extraction we always use slashes.
-        # Similarly, archived paths are expected to be full, but relative (have no leading slash).
-        full_path = os.path.abspath(os.path.join(self.input_path, "test"))
-        # remove colon from windows drive letter, if any:
-        posix_path = full_path.replace(":", "") if full_path[1] == ":" else full_path
-        # only needed on windows in case there are backslashes:
-        posix_path = posix_path.replace("\\", "/")
-        # no leading slash in borg archives:
-        archived_path = posix_path.lstrip("/")
-        self.create_regular_file("test")
-        self.cmd(f"--repo={self.repository_location}", "rcreate", "--encryption=none")
-        self.cmd(f"--repo={self.repository_location}", "create", "test", "input", full_path)
-        # "input" directory is recursed into, "input/test" is discovered and joined by borg's recursion.
-        # full_path was directly given as a cli argument and should end up as archive_path in the borg archive.
-        expected_paths = sorted(["input", "input/test", archived_path])
-        # check path in archived items:
-        archive_list = self.cmd(f"--repo={self.repository_location}", "list", "test", "--short")
-        assert expected_paths == sorted([path for path in archive_list.splitlines() if path])
-        # check path in archived items (json):
-        archive_list = self.cmd(f"--repo={self.repository_location}", "list", "test", "--json-lines")
-        assert expected_paths == sorted([json.loads(line)["path"] for line in archive_list.splitlines() if line])
-
-    @requires_hardlinks
-    def test_create_duplicate_root(self):
-        # setup for #5603
-        path_a = os.path.join(self.input_path, "a")
-        path_b = os.path.join(self.input_path, "b")
-        os.mkdir(path_a)
-        os.mkdir(path_b)
-        hl_a = os.path.join(path_a, "hardlink")
-        hl_b = os.path.join(path_b, "hardlink")
-        self.create_regular_file(hl_a, contents=b"123456")
-        os.link(hl_a, hl_b)
-        self.cmd(f"--repo={self.repository_location}", "rcreate", "--encryption=none")
-        self.cmd(f"--repo={self.repository_location}", "create", "test", "input", "input")  # give input twice!
-        # test if created archive has 'input' contents twice:
-        archive_list = self.cmd(f"--repo={self.repository_location}", "list", "test", "--json-lines")
-        paths = [json.loads(line)["path"] for line in archive_list.split("\n") if line]
-        # we have all fs items exactly once!
-        assert sorted(paths) == ["input", "input/a", "input/a/hardlink", "input/b", "input/b/hardlink"]
-
-    @pytest.mark.skipif(is_win32, reason="unix sockets not available on windows")
-    def test_unix_socket(self):
-        self.cmd(f"--repo={self.repository_location}", "rcreate", RK_ENCRYPTION)
-        try:
-            sock = socket.socket(socket.AF_UNIX, socket.SOCK_STREAM)
-            sock.bind(os.path.join(self.input_path, "unix-socket"))
-        except PermissionError as err:
-            if err.errno == errno.EPERM:
-                pytest.skip("unix sockets disabled or not supported")
-            elif err.errno == errno.EACCES:
-                pytest.skip("permission denied to create unix sockets")
-        self.cmd(f"--repo={self.repository_location}", "create", "test", "input")
-        sock.close()
-        with changedir("output"):
-            self.cmd(f"--repo={self.repository_location}", "extract", "test")
-            assert not os.path.exists("input/unix-socket")
-
-    @pytest.mark.skipif(not is_utime_fully_supported(), reason="cannot properly setup and execute test without utime")
-    @pytest.mark.skipif(
-        not is_birthtime_fully_supported(), reason="cannot properly setup and execute test without birthtime"
->>>>>>> 7914e381
     )
     assert output.endswith("Command 'sh' exited with status 73" + os.linesep)
     archive_list = json.loads(cmd(archiver, f"--repo={repo_location}", "rlist", "--json"))
