--- conflicted
+++ resolved
@@ -357,15 +357,9 @@
       v.memory = 768
     end
     b.vm.provision "packages debianoid", :type => :shell, :inline => packages_debianoid
-<<<<<<< HEAD
-    b.vm.provision "build env", :type => :shell, :privileged => false, :inline => build_sys_venv("trusty64")
-    b.vm.provision "install borg", :type => :shell, :privileged => false, :inline => install_borg("trusty64")
-    b.vm.provision "run tests", :type => :shell, :privileged => false, :inline => run_tests("trusty64")
-=======
     b.vm.provision "build env", :type => :shell, :privileged => false, :inline => build_sys_venv("xenial64")
     b.vm.provision "install borg", :type => :shell, :privileged => false, :inline => install_borg("xenial64")
     b.vm.provision "run tests", :type => :shell, :privileged => false, :inline => run_tests("xenial64")
->>>>>>> f811624f
   end
 
   config.vm.define "trusty64" do |b|
