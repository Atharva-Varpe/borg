--- conflicted
+++ resolved
@@ -282,28 +282,8 @@
     . borg-env/bin/activate
     git clone https://github.com/thomaswaldmann/pyinstaller.git
     cd pyinstaller
-<<<<<<< HEAD
     # develop branch, with fixed / freshly rebuilt bootloaders
     git checkout fresh-bootloader
-    pip install -e .
-  EOF
-end
-
-def install_pyinstaller_bootloader(boxname)
-  return <<-EOF
-    . ~/.bash_profile
-    cd /vagrant/borg
-    . borg-env/bin/activate
-    git clone https://github.com/thomaswaldmann/pyinstaller.git
-    cd pyinstaller
-    # develop branch, with fixed / freshly rebuilt bootloaders
-    git checkout fresh-bootloader
-    # build bootloader, if it is not included
-    cd bootloader
-    python ./waf all
-    cd ..
-=======
-    git checkout v3.1.1
   EOF
   if bootloader
     script += <<-EOF
@@ -314,7 +294,6 @@
     EOF
   end
   script += <<-EOF
->>>>>>> 2780a834
     pip install -e .
   EOF
   return script
